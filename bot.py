"""Defines the bot engines. The meaty stuff."""
import json
from queue import Queue
from typing import TYPE_CHECKING, Any

import langchain
from anthropic import Anthropic
from anyio.from_thread import start_blocking_portal
from langchain.agents import AgentExecutor, create_openai_tools_agent
from langchain.callbacks.base import BaseCallbackHandler
from langchain_openai import ChatOpenAI
from langfuse.decorators import langfuse_context, observe
from langfuse.openai import OpenAI

import chat_models
from milvusdb import session_source_summaries
<<<<<<< HEAD
from prompts import MAX_NUM_TOOLS, MULTIPLE_TOOLS_PROMPT, OPB_BOT_PROMPT
=======
from models import BotRequest, ChatRequest, get_uuid_id
from prompts import COMBINE_TOOL_OUTPUTS_TEMPLATE, MAX_NUM_TOOLS, MULTIPLE_TOOLS_TEMPLATE
>>>>>>> 641ed9ed
from search_tools import (
    run_search_tool,
    search_toolset_creator,
)
from vdb_tools import (
    run_vdb_tool,
    session_query_tool,
    vdb_toolset_creator,
)

<<<<<<< HEAD
if TYPE_CHECKING:
    from anthropic.types.beta.tools import ToolsBetaContentBlock
    from openai.types.chat import ChatCompletion, ChatCompletionMessageToolCall
=======
# if TYPE_CHECKING:
from anthropic.types.beta.tools import ToolsBetaContentBlock
from langchain_core.prompts import ChatPromptTemplate
from openai.types.chat import ChatCompletion, ChatCompletionMessageToolCall
>>>>>>> 641ed9ed

    from models import BotRequest, ChatRequest

langchain.debug = True



max_num_tools = 8

# OPB bot main function
<<<<<<< HEAD
@observe(capture_input=False)
def opb_bot(r: ChatRequest, bot: BotRequest):
=======
def opb_bot(r: ChatRequest, bot: BotRequest) -> str:
    """Call bot using langchain engine.

    Parameters
    ----------
    r : ChatRequest
        ChatRequest object, containing the conversation and session data
    bot : BotRequest
        BotRequest object, containing the bot data

    Returns
    -------
    str
        The response from the bot

    Raises
    ------
    ValueError
        toolset cannot be empty, needs at least one tool defined

    """
>>>>>>> 641ed9ed
    class MyCallbackHandler(BaseCallbackHandler):
        def __init__(self, query):
            self.q = query

        def on_llm_new_token(self, token: str, **kwargs: Any) -> None:
            self.q.put(token)

    if r.history[-1][0].strip() == "":  # TODO: make this a more full check to ensure that the query is relevant
        return "Hi, how can I assist you today?"

    q = Queue()
    job_done = object()

    bot_llm = ChatOpenAI(temperature=0.0, model=bot.chat_model.model, request_timeout=60 * 5, streaming=True,
                            callbacks=[MyCallbackHandler(q)])
    # TODO: fix opb bot memory index
    chat_history = chat_models.messages(r.history[1:len(r.history) - 1], bot.chat_model.engine)

    # memory_llm = ChatOpenAI(temperature=0.0, model='gpt-4-turbo-preview')
    # memory = ConversationSummaryBufferMemory(llm=memory_llm, max_token_limit=2000, memory_key="chat_history", return_messages=True)
    # for i in range(1, len(r.history)-1):
    #     memory.save_context({'input': r.history[i][0]}, {'output': r.history[i][1]})

    # ------- agent definition -------#
    toolset = search_toolset_creator(bot) + vdb_toolset_creator(bot)
    source_summaries = session_source_summaries(r.session_id)
    if source_summaries:
        toolset.append(session_query_tool(r.session_id, source_summaries))
        # system_message += f'The session_query_tool sources have these summaries: {source_summaries}.' #this temporary change for testings
    if len(toolset) == 0:
        error_description = "toolset cannot be empty, needs at least one tool defined"
        raise ValueError(error_description)

    agent = create_openai_tools_agent(bot_llm, toolset, OPB_BOT_PROMPT)

    # tracing
    langfuse_context.update_current_observation(input=r.history[-1][0])
    langfuse_context.update_current_trace(
        session_id=r.session_id,
        metadata={"bot_id": r.bot_id, "engine": bot.chat_model.engine},
    )

    async def task(p):
        # definition of llm used for bot
        p = bot.message_prompt + p
        # Create an agent executor by passing in the agent and tools
        agent_executor = AgentExecutor(agent=agent, tools=toolset, verbose=False, return_intermediate_steps=False)
        # TODO: make sure opb bot works
        ret = await agent_executor.ainvoke({"input": p, "chat_history": chat_history})
        q.put(job_done)
        return ret

    with start_blocking_portal() as portal:
        portal.start_task_soon(task, r.history[-1][0])
        content = ""
        while True:
            next_token = q.get(True)
            if next_token is job_done:
                return content
            content += next_token

<<<<<<< HEAD
@observe(capture_input=False)
def openai_bot(r: ChatRequest, bot: BotRequest):
    if r.history[-1][0].strip() == "":
        return "Hi, how can I assist you today?"
    client = OpenAI()
    messages = chat_models.messages(r.history, bot.chat_model.engine)
    messages.append({"role": "system", "content": MULTIPLE_TOOLS_PROMPT})
    toolset = search_toolset_creator(bot) + vdb_toolset_creator(bot)
=======

def openai_bot(r: ChatRequest, bot: BotRequest) -> str:
    """Call bot using openai engine.

    Parameters
    ----------
    r : ChatRequest
        ChatRequest object, containing the conversation and session data
    bot : BotRequest
        BotRequest object, containing the bot data

    Returns
    -------
    str
        The response from the bot

    """
    if r.history[-1][0].strip() == "":
        return "Hi, how can I assist you today?"
    client = OpenAI()
    model = "gpt-3.5-turbo-0125"
    messages = []
    for tup in r.history:
        if tup[0]:
            messages.append({"role": "user", "content": tup[0]})
        if tup[1]:
            messages.append({"role": "assistant", "content": tup[1]})

    messages.append({"role": "system", "content": COMBINE_TOOL_OUTPUTS_TEMPLATE})
    trace_id = get_uuid_id()
    toolset = search_toolset_creator(bot)
    toolset += vdb_toolset_creator(bot)
>>>>>>> 641ed9ed
    kwargs = {
        "client": client,
        "trace_id": langfuse_context.get_current_trace_id(),
        "tools": toolset,
        "tool_choice": "auto",  # auto is default, but we'll be explicit
        "session_id": r.session_id,
        "temperature": 0,
    }

    # langfuse
    langfuse_context.update_current_observation(input=r.history[-1][0])
    langfuse_context.update_current_trace(
        session_id=r.session_id,
        metadata={"bot_id": r.bot_id, "engine": bot.chat_model.engine},
    )

    # response is a ChatCompletion object
    response: ChatCompletion = chat_models.chat(messages, bot.chat_model, **kwargs)
    response_message = response.choices[0].message
    tool_calls = response_message.tool_calls
    # Step 2: check if the model wanted to call a function
    if tool_calls:
        messages.append(response_message.model_dump(exclude={"function_call"}))
        response_message = openai_tools(messages, tool_calls, bot, **kwargs)
    return response_message.content

def openai_tools(
    messages: list[dict],
    tool_calls: list[ChatCompletionMessageToolCall],
    bot: BotRequest,
    **kwargs: dict,
):
    tools_used = 0
    while tool_calls and tools_used < MAX_NUM_TOOLS:
        # TODO: run tool calls in parallel
        for tool_call in tool_calls:
            function_name = tool_call.function.name
            function_args = json.loads(tool_call.function.arguments)
            vdb_tool = next(
                (t for t in bot.vdb_tools if function_name == t.name),
                None,
            )
            search_tool = next(
                (t for t in bot.search_tools if function_name == t.name),
                None,
            )
            # Step 3: call the function
            # Note: the JSON response may not always be valid;
            # be sure to handle errors
            if vdb_tool:
                tool_response = run_vdb_tool(
                    vdb_tool,
                    function_args,
                    bot.chat_model.engine,
                )
            elif search_tool:
                tool_response = run_search_tool(
                    search_tool,
                    function_args,
                    bot.chat_model.engine,
                )
            else:
                tool_response = "error: unable to run tool"
            # Step 4: send the info for each function call and function response to
            # the model
            messages.append(
                {
                    "tool_call_id": tool_call.id,
                    "role": "tool",
                    "name": function_name,
                    "content": tool_response,
                },
            )  # extend conversation with function response
            tools_used += 1
        # get a new response from the model where it can see the function response
        response = chat_models.chat(messages, bot.chat_model, **kwargs)
        response_message = response.choices[0].message
        messages.append(response_message)
        tool_calls = response_message.tool_calls
    return response_message

@observe(capture_input=False)
def anthropic_bot(r: ChatRequest, bot: BotRequest):
    if r.history[-1][0].strip() == "":
        return "Hi, how can I assist you today?"
    messages = chat_models.messages(r.history, bot.chat_model.engine)
    toolset = search_toolset_creator(bot) + vdb_toolset_creator(bot)
    client = Anthropic()
    # Step 1: send the conversation and available functions to the model
    kwargs = {
        "tools": toolset,
        "client": client,
        "system": MULTIPLE_TOOLS_PROMPT,
        "temperature": 0,
    }

    # Step 1.5: tracing
    # Anthropic system prompt does not go in messages list, so add it to the input
    langfuse_prompt_msg = [{"role": "system", "content": kwargs["system"]}]
    langfuse_context.update_current_observation(input={
        "input": messages[-1]["content"],
        "prompt": langfuse_prompt_msg,
    })
    langfuse_context.update_current_trace(
        session_id=r.session_id,
        metadata={"bot_id": r.bot_id, "engine": bot.chat_model.engine},
    )

    response = chat_models.chat(messages, bot.chat_model, **kwargs)
    messages.append({"role": response.role, "content": response.content})
    # Step 2: check if the model wanted to call a function
    tool_calls: list[ToolsBetaContentBlock] = [msg for msg in response.content if msg.type == "tool_use"]
    return anthropic_tools(messages, tool_calls, bot, **kwargs)

def anthropic_tools(
    messages: list[dict],
    tool_calls: list[ToolsBetaContentBlock],
    bot: BotRequest,
    **kwargs: dict,
):
    tools_used = 0
    while tool_calls and tools_used < MAX_NUM_TOOLS:
        for tool_call in tool_calls:
            function_name = tool_call.name
            vdb_tool = next(
                (t for t in bot.vdb_tools if function_name == t.name),
                None,
            )
            search_tool = next(
                (t for t in bot.search_tools if function_name == t.name),
                None,
            )
            tool_response_msg = {
                "type": "tool_result",
                "tool_use_id": tool_call.id,
            }
            # Step 3: call the function
            if vdb_tool:
                tool_response = run_vdb_tool(
                    vdb_tool,
                    tool_call.input,
                    bot.chat_model.engine,
                )
            elif search_tool:
                tool_response = run_search_tool(
                    search_tool,
                    tool_call.input,
                    bot.chat_model.engine,
                )
            else:
                tool_response = "error: unable to identify tool"
                tool_response_msg["is_error"] = True
            tool_response_msg["content"] = tool_response
            # extend conversation with function response
            messages.append(
                {
                    "role": "user",
                    "content": [tool_response_msg],
                },
            )
            tools_used += 1
        # Step 4: send info for each function call and function response to the model
        # get a new response from the model where it can see the function response
        response = chat_models.chat(messages, bot.chat_model, **kwargs)
        messages.append({"role": response.role, "content": response.content})
        tool_calls = [msg for msg in response.content if msg.type == "tool_use"]
    content: list[ToolsBetaContentBlock] = messages[-1]["content"]
    return content[-1].text<|MERGE_RESOLUTION|>--- conflicted
+++ resolved
@@ -5,21 +5,24 @@
 
 import langchain
 from anthropic import Anthropic
+from anthropic.types.beta.tools import ToolsBetaContentBlock
 from anyio.from_thread import start_blocking_portal
 from langchain.agents import AgentExecutor, create_openai_tools_agent
 from langchain.callbacks.base import BaseCallbackHandler
 from langchain_openai import ChatOpenAI
 from langfuse.decorators import langfuse_context, observe
 from langfuse.openai import OpenAI
+from openai.types.chat import ChatCompletionMessageToolCall
 
 import chat_models
 from milvusdb import session_source_summaries
-<<<<<<< HEAD
-from prompts import MAX_NUM_TOOLS, MULTIPLE_TOOLS_PROMPT, OPB_BOT_PROMPT
-=======
-from models import BotRequest, ChatRequest, get_uuid_id
-from prompts import COMBINE_TOOL_OUTPUTS_TEMPLATE, MAX_NUM_TOOLS, MULTIPLE_TOOLS_TEMPLATE
->>>>>>> 641ed9ed
+from models import BotRequest, ChatRequest
+from prompts import (
+    COMBINE_TOOL_OUTPUTS_TEMPLATE,
+    MAX_NUM_TOOLS,
+    MULTIPLE_TOOLS_PROMPT,
+    OPB_BOT_PROMPT,
+)
 from search_tools import (
     run_search_tool,
     search_toolset_creator,
@@ -30,30 +33,15 @@
     vdb_toolset_creator,
 )
 
-<<<<<<< HEAD
 if TYPE_CHECKING:
-    from anthropic.types.beta.tools import ToolsBetaContentBlock
-    from openai.types.chat import ChatCompletion, ChatCompletionMessageToolCall
-=======
-# if TYPE_CHECKING:
-from anthropic.types.beta.tools import ToolsBetaContentBlock
-from langchain_core.prompts import ChatPromptTemplate
-from openai.types.chat import ChatCompletion, ChatCompletionMessageToolCall
->>>>>>> 641ed9ed
-
-    from models import BotRequest, ChatRequest
+    from openai.types.chat import ChatCompletion
+
 
 langchain.debug = True
 
 
-
-max_num_tools = 8
-
 # OPB bot main function
-<<<<<<< HEAD
 @observe(capture_input=False)
-def opb_bot(r: ChatRequest, bot: BotRequest):
-=======
 def opb_bot(r: ChatRequest, bot: BotRequest) -> str:
     """Call bot using langchain engine.
 
@@ -75,7 +63,6 @@
         toolset cannot be empty, needs at least one tool defined
 
     """
->>>>>>> 641ed9ed
     class MyCallbackHandler(BaseCallbackHandler):
         def __init__(self, query):
             self.q = query
@@ -137,17 +124,7 @@
                 return content
             content += next_token
 
-<<<<<<< HEAD
 @observe(capture_input=False)
-def openai_bot(r: ChatRequest, bot: BotRequest):
-    if r.history[-1][0].strip() == "":
-        return "Hi, how can I assist you today?"
-    client = OpenAI()
-    messages = chat_models.messages(r.history, bot.chat_model.engine)
-    messages.append({"role": "system", "content": MULTIPLE_TOOLS_PROMPT})
-    toolset = search_toolset_creator(bot) + vdb_toolset_creator(bot)
-=======
-
 def openai_bot(r: ChatRequest, bot: BotRequest) -> str:
     """Call bot using openai engine.
 
@@ -167,19 +144,9 @@
     if r.history[-1][0].strip() == "":
         return "Hi, how can I assist you today?"
     client = OpenAI()
-    model = "gpt-3.5-turbo-0125"
-    messages = []
-    for tup in r.history:
-        if tup[0]:
-            messages.append({"role": "user", "content": tup[0]})
-        if tup[1]:
-            messages.append({"role": "assistant", "content": tup[1]})
-
+    messages = chat_models.messages(r.history, bot.chat_model.engine)
     messages.append({"role": "system", "content": COMBINE_TOOL_OUTPUTS_TEMPLATE})
-    trace_id = get_uuid_id()
-    toolset = search_toolset_creator(bot)
-    toolset += vdb_toolset_creator(bot)
->>>>>>> 641ed9ed
+    toolset = search_toolset_creator(bot) + vdb_toolset_creator(bot)
     kwargs = {
         "client": client,
         "trace_id": langfuse_context.get_current_trace_id(),
