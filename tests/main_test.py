import unittest

from fastapi.testclient import TestClient

import main


class UUIDTests(unittest.TestCase):
    import models

    uuid = models.get_uuid_id()
    def test_uuid_type(self):
        self.assertTrue(isinstance(self.uuid, str))

    def test_uuid_length(self):
        self.assertEqual(len(self.uuid), 36)


client = TestClient(main.api)

class ApiTests(unittest.TestCase):
<<<<<<< HEAD
    #_courtroom5_v1
    test_bot_vdb_id = "37394099-4c05-474f-8a35-28bcc4dc68ca"
    test_session_vdb_id = "0c393d97-a70e-4b2f-b3e8-5c4326e6e10c"
=======
    # in botsvm12_lang
    test_bot_vdb_id = "2c580482-046e-4118-87dd-4f3abeb391b2"
    test_bot_search_id = "7ab97742-ec5e-4663-862e-019f57ced68a"
    # in conversationsvm12_lang
    test_session_vdb_id = "23c66d05-a5c1-4b30-af3a-9c22536d0e49"
>>>>>>> 07fc7583

    def test_read_root(self):
        response = client.get("/")
        self.assertEqual(response.status_code, 200)
        self.assertEqual(response.json(), {"message": "API is alive"})

<<<<<<< HEAD
    def test_create_bot_vdb_query_US(self):
        from milvusdb import US
        from models import BotRequest, VDBTool

        vdb_tool = VDBTool(name="query", collection_name=US, k=4)
        test_bot_request = BotRequest(api_key="xyz", vdb_tools=[vdb_tool])
        response = client.post("/create_bot", json=test_bot_request.model_dump())
        self.assertEqual(response.status_code, 200)
        response_json = response.json()
        self.assertEqual(response_json["message"], "Success")
        self.assertTrue("bot_id" in response_json)
        self.assertTrue(isinstance(response_json["bot_id"], str))
        self.assertEqual(len(response_json["bot_id"]), 36)

    def test_create_bot_serpapi_search(self):
        from models import BotRequest

        search_tool = {
            "method": "serpapi",
            "name": "google_search",
            "txt": "",
            "prompt": "Tool used to search the web, useful for current events or facts",
        }
        test_bot_request = BotRequest(api_key="xyz", search_tools=[search_tool])
=======
    def test_create_bot_vdb(self):
        from milvusdb import US
        from models import BotRequest, VDBTool
        vdb_tool = VDBTool(
            name="query",
            collection_name=US,
            k=4,
        )
        test_bot_request = BotRequest(api_key='xyz', vdb_tools=[vdb_tool])
>>>>>>> 07fc7583
        response = client.post("/create_bot", json=test_bot_request.model_dump())
        self.assertEqual(response.status_code, 200)
        response_json = response.json()
        print(response_json)
        self.assertEqual(response_json["message"], "Success")
        self.assertTrue("bot_id" in response_json)
        self.assertTrue(isinstance(response_json["bot_id"], str))
        self.assertEqual(len(response_json["bot_id"]), 36)

<<<<<<< HEAD
    def test_create_bot_google_search(self):
        from models import BotRequest

        search_tool = {
            "method": "google",
            "name": "google_search",
            "txt": "",
            "prompt": "Tool used to search the web, useful for current events or facts",
        }
        test_bot_request = BotRequest(api_key="xyz", search_tools=[search_tool])
        response = client.post("/create_bot", json=test_bot_request.model_dump())
        self.assertEqual(response.status_code, 200)
        response_json = response.json()
        self.assertEqual(response_json["message"], "Success")
        self.assertTrue("bot_id" in response_json)
        self.assertTrue(isinstance(response_json["bot_id"], str))
        self.assertEqual(len(response_json["bot_id"]), 36)

    def test_courtroom5_openai_bot(self):
        from models import BotRequest, InitializeSession

        search_tool = {
            "name": "courtroom5",
            "method": "courtroom5",
            "txt": "",
            "prompt": "Tool used to search government and legal resources",
        }
        test_bot_request = BotRequest(api_key="xyz", engine="openai", search_tools=[search_tool])
        response = client.post("/create_bot", json=test_bot_request.model_dump())
        self.assertEqual(response.status_code, 200)
        response_json = response.json()
        self.assertEqual(response_json["message"], "Success")
        self.assertTrue("bot_id" in response_json)
        self.assertTrue(isinstance(response_json["bot_id"], str))
        self.assertEqual(len(response_json["bot_id"]), 36)
        bot_id = response_json["bot_id"]
        test_initialize_session = InitializeSession(
            api_key="xyz", bot_id=bot_id,
            message="What is the rule in Florida related to designating an "
                    "email address for service in litigation?",
        )
        response = client.post(
            "/initialize_session_chat", json=test_initialize_session.model_dump(),
        )
        self.assertEqual(response.status_code, 200)
        response_json = response.json()
        self.assertEqual(response_json["message"], "Success")
        self.assertTrue("bot_id" in response_json)
        self.assertTrue(isinstance(response_json["bot_id"], str))
        self.assertEqual(len(response_json["bot_id"]), 36)
        self.assertTrue("output" in response_json)
        self.assertTrue(isinstance(response_json["output"], str))
        self.assertTrue("session_id" in response_json)
        print(response_json["session_id"])
        self.assertTrue(isinstance(response_json["session_id"], str))
        self.assertEqual(len(response_json["session_id"]), 36)

    def test_courtroom5_bot(self):
        from models import BotRequest, InitializeSession

        search_tool = {
            "name": "courtroom5",
            "method": "courtroom5",
            "txt": "",
            "prompt": "Tool used to search government and legal resources",
        }
        test_bot_request = BotRequest(api_key="xyz", search_tools=[search_tool])
        response = client.post("/create_bot", json=test_bot_request.model_dump())
        self.assertEqual(response.status_code, 200)
        response_json = response.json()
        self.assertEqual(response_json["message"], "Success")
        self.assertTrue("bot_id" in response_json)
        self.assertTrue(isinstance(response_json["bot_id"], str))
        self.assertEqual(len(response_json["bot_id"]), 36)
        bot_id = response_json["bot_id"]
        test_initialize_session = InitializeSession(
            api_key="xyz", bot_id=bot_id, 
            message="What is the rule in Florida related to designating an "
                    "email address for service in litigation?",
        )
        response = client.post(
            "/initialize_session_chat", json=test_initialize_session.model_dump(),
        )
        self.assertEqual(response.status_code, 200)
        response_json = response.json()
        self.assertEqual(response_json["message"], "Success")
        self.assertTrue("bot_id" in response_json)
        self.assertTrue(isinstance(response_json["bot_id"], str))
        self.assertEqual(len(response_json["bot_id"]), 36)
        self.assertTrue("output" in response_json)
        self.assertTrue(isinstance(response_json["output"], str))
        self.assertTrue("session_id" in response_json)
        print(response_json["session_id"])
        self.assertTrue(isinstance(response_json["session_id"], str))
        self.assertEqual(len(response_json["session_id"]), 36)

    # def test_dynamic_courtroom5_bot(self):
    #     from models import BotRequest, InitializeSession

    #     search_tool = {
    #         "name": "dynamic_courtroom5",
    #         "method": "dynamic_courtroom5",
    #         "txt": "",
    #         "prompt": "Tool used to search government and legal resources",
    #     }
    #     test_bot_request = BotRequest(api_key="xyz", search_tools=[search_tool])
    #     response = client.post("/create_bot", json=test_bot_request.model_dump())
    #     self.assertEqual(response.status_code, 200)
    #     response_json = response.json()
    #     self.assertEqual(response_json["message"], "Success")
    #     self.assertTrue("bot_id" in response_json)
    #     self.assertTrue(isinstance(response_json["bot_id"], str))
    #     self.assertEqual(len(response_json["bot_id"]), 36)
    #     bot_id = response_json["bot_id"]
    #     test_initialize_session = InitializeSession(
    #         api_key="xyz", bot_id=bot_id, 
    #         message="What is the rule in Florida related to designating an "
    #                 "email address for service in litigation?",
    #     )
    #     response = client.post(
    #         "/initialize_session_chat", json=test_initialize_session.model_dump(),
    #     )
    #     self.assertEqual(response.status_code, 200)
    #     response_json = response.json()
    #     self.assertEqual(response_json["message"], "Success")
    #     self.assertTrue("bot_id" in response_json)
    #     self.assertTrue(isinstance(response_json["bot_id"], str))
    #     self.assertEqual(len(response_json["bot_id"]), 36)
    #     self.assertTrue("output" in response_json)
    #     self.assertTrue(isinstance(response_json["output"], str))
    #     self.assertTrue("session_id" in response_json)
    #     print(response_json["session_id"])
    #     self.assertTrue(isinstance(response_json["session_id"], str))
    #     self.assertEqual(len(response_json["session_id"]), 36)

    # def test_dynamic_serpapi_bot(self):
    #     from models import BotRequest, InitializeSession

    #     search_tool = {
    #         "name": "dynamic_serpapi",
    #         "method": "dynamic_serpapi",
    #         "txt": "",
    #         "prompt": "Tool used to search government and legal resources",
    #     }
    #     test_bot_request = BotRequest(api_key="xyz", search_tools=[search_tool])
    #     response = client.post("/create_bot", json=test_bot_request.model_dump())
    #     self.assertEqual(response.status_code, 200)
    #     response_json = response.json()
    #     self.assertEqual(response_json["message"], "Success")
    #     self.assertTrue("bot_id" in response_json)
    #     self.assertTrue(isinstance(response_json["bot_id"], str))
    #     self.assertEqual(len(response_json["bot_id"]), 36)
    #     bot_id = response_json["bot_id"]
    #     test_initialize_session = InitializeSession(
    #         api_key="xyz", bot_id=bot_id,
    #         message="What is the rule in Florida related to designating an "
    #                 "email address for service in litigation?",
    #     )
    #     response = client.post(
    #         "/initialize_session_chat", json=test_initialize_session.model_dump(),
    #     )
    #     self.assertEqual(response.status_code, 200)
    #     response_json = response.json()
    #     self.assertEqual(response_json["message"], "Success")
    #     self.assertTrue("bot_id" in response_json)
    #     self.assertTrue(isinstance(response_json["bot_id"], str))
    #     self.assertEqual(len(response_json["bot_id"]), 36)
    #     self.assertTrue("output" in response_json)
    #     self.assertTrue(isinstance(response_json["output"], str))
    #     self.assertTrue("session_id" in response_json)
    #     print(response_json["session_id"])
    #     self.assertTrue(isinstance(response_json["session_id"], str))
    #     self.assertEqual(len(response_json["session_id"]), 36)

    def test_courtlistener_bot(self):
        from models import BotRequest, InitializeSession

        search_tool = {
            "name": "courtlistener",
            "method": "courtlistener",
            "txt": "",
            "prompt": "Tool used to search courtlistener for legal cases and opinions",
        }
        test_bot_request = BotRequest(api_key="xyz", search_tools=[search_tool])
        response = client.post("/create_bot", json=test_bot_request.model_dump())
        self.assertEqual(response.status_code, 200)
        response_json = response.json()
        self.assertEqual(response_json["message"], "Success")
        self.assertTrue("bot_id" in response_json)
        self.assertTrue(isinstance(response_json["bot_id"], str))
        self.assertEqual(len(response_json["bot_id"]), 36)
        bot_id = response_json["bot_id"]
        test_initialize_session = InitializeSession(
            api_key="xyz", bot_id=bot_id, message="find me cases related to covid",
        )
        response = client.post(
            "/initialize_session_chat", json=test_initialize_session.model_dump(),
        )
=======
    def test_create_bot_search(self):
        from models import BotRequest, SearchTool
        search_tool = SearchTool(
            name="government-search",
            prompt="Useful for when you need to answer questions or find resources about government and laws.",
            prefix="site:*.gov | site:*.edu | site:*scholar.google.com",
        )
        test_bot_request = BotRequest(api_key='xyz', search_tools=[search_tool])
        response = client.post("/create_bot", json=test_bot_request.model_dump())
>>>>>>> 07fc7583
        self.assertEqual(response.status_code, 200)
        response_json = response.json()
        print(response_json)
        self.assertEqual(response_json["message"], "Success")
        self.assertTrue("bot_id" in response_json)
        self.assertTrue(isinstance(response_json["bot_id"], str))
        self.assertEqual(len(response_json["bot_id"]), 36)
        self.assertTrue("output" in response_json)
        self.assertTrue(isinstance(response_json["output"], str))
        self.assertTrue("session_id" in response_json)
        print(response_json["session_id"])
        self.assertTrue(isinstance(response_json["session_id"], str))
        self.assertEqual(len(response_json["session_id"]), 36)


    # TODO: determine if session tests should be replicated using 
    # a bot with search tool only, or both
    def test_init_session(self):
        from models import InitializeSession
<<<<<<< HEAD

        test_initialize_session = InitializeSession(
            api_key="xyz", bot_id=self.test_bot_vdb_id, message="test",
        )
        response = client.post(
            "/initialize_session_chat", json=test_initialize_session.model_dump(),
        )
        self.assertEqual(response.status_code, 200)
        response_json = response.json()
        self.assertEqual(response_json["message"], "Success")
        self.assertTrue("bot_id" in response_json)
        self.assertTrue(isinstance(response_json["bot_id"], str))
        self.assertEqual(len(response_json["bot_id"]), 36)
        self.assertTrue("output" in response_json)
        self.assertTrue(isinstance(response_json["output"], str))
        self.assertTrue("session_id" in response_json)
        print(response_json["session_id"])
        self.assertTrue(isinstance(response_json["session_id"], str))
        self.assertEqual(len(response_json["session_id"]), 36)

    def test_empty_init(self):
        from models import InitializeSession

        test_initialize_session = InitializeSession(
            api_key="xyz", bot_id=self.test_bot_vdb_id, message="",
        )
        response = client.post(
            "/initialize_session_chat", json=test_initialize_session.model_dump(),
        )
        self.assertEqual(response.status_code, 200)
        response_json = response.json()
        self.assertEqual(response_json["message"], "Success")
        self.assertTrue("bot_id" in response_json)
        self.assertTrue(isinstance(response_json["bot_id"], str))
        self.assertEqual(len(response_json["bot_id"]), 36)
        self.assertTrue("output" in response_json)
        self.assertTrue(isinstance(response_json["output"], str))
        self.assertTrue(response_json["output"] == "Hi, how can I assist you today?")
        self.assertTrue("session_id" in response_json)
        print(response_json["session_id"])
        self.assertTrue(isinstance(response_json["session_id"], str))
        self.assertEqual(len(response_json["session_id"]), 36)

    def test_init_and_continue_session(self):
        from models import ChatBySession, InitializeSession

        test_initialize_session = InitializeSession(
            api_key="xyz", bot_id=self.test_bot_vdb_id, message="test"
        )
        response = client.post(
            "/initialize_session_chat", json=test_initialize_session.model_dump(),
        )
        self.assertEqual(response.status_code, 200)
        response_json = response.json()
        self.assertEqual(response_json["message"], "Success")
        self.assertTrue("bot_id" in response_json)
        self.assertTrue(isinstance(response_json["bot_id"], str))
        self.assertEqual(len(response_json["bot_id"]), 36)
        self.assertTrue("output" in response_json)
        self.assertTrue(isinstance(response_json["output"], str))
        self.assertTrue("session_id" in response_json)
        print(response_json["session_id"])
        self.assertTrue(isinstance(response_json["session_id"], str))
        self.assertEqual(len(response_json["session_id"]), 36)

        test_cont_session = ChatBySession(
            api_key="xyz", session_id=response_json["session_id"], message="test2",
        )
        response = client.post("/chat_session", json=test_cont_session.model_dump())
=======
        test_initialize_session = InitializeSession(api_key='xyz', bot_id=self.test_bot_vdb_id, message='test')
        response = client.post("/initialize_session_chat", json=test_initialize_session.model_dump())
>>>>>>> 07fc7583
        self.assertEqual(response.status_code, 200)
        response_json = response.json()
        print(response_json)
        self.assertEqual(response_json["message"], "Success")
        self.assertTrue("bot_id" in response_json)
        self.assertTrue(isinstance(response_json["bot_id"], str))
        self.assertEqual(len(response_json["bot_id"]), 36)
        self.assertTrue("output" in response_json)
        self.assertTrue(isinstance(response_json["output"], str))
        self.assertTrue("session_id" in response_json)
        self.assertTrue(isinstance(response_json["session_id"], str))
        self.assertEqual(len(response_json["session_id"]), 36)

    def test_chat_session(self):
        from models import ChatBySession
<<<<<<< HEAD

        test_chat_session = ChatBySession(
            api_key="xyz", session_id=self.test_session_vdb_id, message="test"
        )
=======
        test_chat_session = ChatBySession(api_key='xyz', session_id=self.test_session_vdb_id, message='test')
>>>>>>> 07fc7583
        response = client.post("/chat_session", json=test_chat_session.model_dump())
        self.assertEqual(response.status_code, 200)
        response_json = response.json()
        self.assertEqual(response_json["message"], "Success")
        self.assertTrue("bot_id" in response_json)
        self.assertTrue(isinstance(response_json["bot_id"], str))
        self.assertEqual(len(response_json["bot_id"]), 36)
        self.assertTrue("output" in response_json)
        self.assertTrue(isinstance(response_json["output"], str))
        self.assertTrue("session_id" in response_json)
        self.assertTrue(isinstance(response_json["session_id"], str))
        self.assertEqual(len(response_json["session_id"]), 36)

    def test_fetch_session(self):
        from models import FetchSession
<<<<<<< HEAD

        test_fetch_session = FetchSession(
            api_key="xyz", session_id=self.test_session_vdb_id,
        )
=======
        test_fetch_session = FetchSession(api_key='xyz', session_id=self.test_session_vdb_id)
>>>>>>> 07fc7583
        response = client.post("/fetch_session", json=test_fetch_session.model_dump())
        self.assertEqual(response.status_code, 200)
        response_json = response.json()
        self.assertEqual(response_json["message"], "Success")
        self.assertTrue("bot_id" in response_json)
        self.assertTrue(isinstance(response_json["bot_id"], str))
        self.assertEqual(len(response_json["bot_id"]), 36)
        self.assertTrue("session_id" in response_json)
        self.assertTrue(isinstance(response_json["session_id"], str))
        self.assertEqual(len(response_json["session_id"]), 36)
        self.assertTrue("history" in response_json)
        self.assertTrue(isinstance(response_json["history"], list))


# TODO: more unit tests
if __name__ == "__main__":
    unittest.main()<|MERGE_RESOLUTION|>--- conflicted
+++ resolved
@@ -19,24 +19,20 @@
 client = TestClient(main.api)
 
 class ApiTests(unittest.TestCase):
-<<<<<<< HEAD
     #_courtroom5_v1
     test_bot_vdb_id = "37394099-4c05-474f-8a35-28bcc4dc68ca"
     test_session_vdb_id = "0c393d97-a70e-4b2f-b3e8-5c4326e6e10c"
-=======
     # in botsvm12_lang
     test_bot_vdb_id = "2c580482-046e-4118-87dd-4f3abeb391b2"
     test_bot_search_id = "7ab97742-ec5e-4663-862e-019f57ced68a"
     # in conversationsvm12_lang
     test_session_vdb_id = "23c66d05-a5c1-4b30-af3a-9c22536d0e49"
->>>>>>> 07fc7583
 
     def test_read_root(self):
         response = client.get("/")
         self.assertEqual(response.status_code, 200)
         self.assertEqual(response.json(), {"message": "API is alive"})
 
-<<<<<<< HEAD
     def test_create_bot_vdb_query_US(self):
         from milvusdb import US
         from models import BotRequest, VDBTool
@@ -61,17 +57,6 @@
             "prompt": "Tool used to search the web, useful for current events or facts",
         }
         test_bot_request = BotRequest(api_key="xyz", search_tools=[search_tool])
-=======
-    def test_create_bot_vdb(self):
-        from milvusdb import US
-        from models import BotRequest, VDBTool
-        vdb_tool = VDBTool(
-            name="query",
-            collection_name=US,
-            k=4,
-        )
-        test_bot_request = BotRequest(api_key='xyz', vdb_tools=[vdb_tool])
->>>>>>> 07fc7583
         response = client.post("/create_bot", json=test_bot_request.model_dump())
         self.assertEqual(response.status_code, 200)
         response_json = response.json()
@@ -81,7 +66,6 @@
         self.assertTrue(isinstance(response_json["bot_id"], str))
         self.assertEqual(len(response_json["bot_id"]), 36)
 
-<<<<<<< HEAD
     def test_create_bot_google_search(self):
         from models import BotRequest
 
@@ -280,17 +264,6 @@
         response = client.post(
             "/initialize_session_chat", json=test_initialize_session.model_dump(),
         )
-=======
-    def test_create_bot_search(self):
-        from models import BotRequest, SearchTool
-        search_tool = SearchTool(
-            name="government-search",
-            prompt="Useful for when you need to answer questions or find resources about government and laws.",
-            prefix="site:*.gov | site:*.edu | site:*scholar.google.com",
-        )
-        test_bot_request = BotRequest(api_key='xyz', search_tools=[search_tool])
-        response = client.post("/create_bot", json=test_bot_request.model_dump())
->>>>>>> 07fc7583
         self.assertEqual(response.status_code, 200)
         response_json = response.json()
         print(response_json)
@@ -310,7 +283,6 @@
     # a bot with search tool only, or both
     def test_init_session(self):
         from models import InitializeSession
-<<<<<<< HEAD
 
         test_initialize_session = InitializeSession(
             api_key="xyz", bot_id=self.test_bot_vdb_id, message="test",
@@ -380,10 +352,6 @@
             api_key="xyz", session_id=response_json["session_id"], message="test2",
         )
         response = client.post("/chat_session", json=test_cont_session.model_dump())
-=======
-        test_initialize_session = InitializeSession(api_key='xyz', bot_id=self.test_bot_vdb_id, message='test')
-        response = client.post("/initialize_session_chat", json=test_initialize_session.model_dump())
->>>>>>> 07fc7583
         self.assertEqual(response.status_code, 200)
         response_json = response.json()
         print(response_json)
@@ -399,14 +367,7 @@
 
     def test_chat_session(self):
         from models import ChatBySession
-<<<<<<< HEAD
-
-        test_chat_session = ChatBySession(
-            api_key="xyz", session_id=self.test_session_vdb_id, message="test"
-        )
-=======
         test_chat_session = ChatBySession(api_key='xyz', session_id=self.test_session_vdb_id, message='test')
->>>>>>> 07fc7583
         response = client.post("/chat_session", json=test_chat_session.model_dump())
         self.assertEqual(response.status_code, 200)
         response_json = response.json()
@@ -422,14 +383,7 @@
 
     def test_fetch_session(self):
         from models import FetchSession
-<<<<<<< HEAD
-
-        test_fetch_session = FetchSession(
-            api_key="xyz", session_id=self.test_session_vdb_id,
-        )
-=======
         test_fetch_session = FetchSession(api_key='xyz', session_id=self.test_session_vdb_id)
->>>>>>> 07fc7583
         response = client.post("/fetch_session", json=test_fetch_session.model_dump())
         self.assertEqual(response.status_code, 200)
         response_json = response.json()
