#fastapi implementation
import uuid
<<<<<<< HEAD
=======
from json import loads
from typing import Annotated

>>>>>>> f7abe457
import firebase_admin
from typing import Annotated
from fastapi import Body, FastAPI, UploadFile
from firebase_admin import credentials, firestore
from bot import BotRequest, MilvusRequest, opb_bot, youtube_bot, db_bot, db_query, db_retrieve, db_flare
from milvusdb import userupload_pdf
from json import loads
from os import environ

<<<<<<< HEAD
firebase_config = loads(environ["Firebase"])
cred = credentials.Certificate(firebase_config)
firebase_admin.initialize_app(cred)
db = firestore.client()
# opb bot db root path has api prefix
root_path = 'api_'
=======
from bot import BotRequest, ChatRequest, opb_bot
from new_bot import flow

#which version of db we are using
version= "vf17_flow"

bot_collection = "bots"
conversation_collection = "conversations"

firebase_config = loads(os.environ["Firebase"])
cred = credentials.Certificate(firebase_config)
firebase_admin.initialize_app(cred)
db = firestore.client()
>>>>>>> f7abe457

def get_uuid_id():
    return str(uuid.uuid4())

def store_conversation(r: ChatRequest, output):
    if(r.session is None or r.session == ""):
        r.session = get_uuid_id()
<<<<<<< HEAD
    data = {"human": human, "ai": ai, 'user_prompt': r.user_prompt, 'message_prompt': r.message_prompt, 'tools': [tool.model_dump() for tool in r.tools], 'youtube_urls': r.youtube_urls, 'timestamp': t, 'api_key': r.api_key, "bot_id":r.bot_id}
    db.collection(root_path + "conversations").document(r.session).collection('conversations').document("msg" + str(len(r.history))).set(data)
    db.collection(root_path + "conversations").document(r.session).set({"last_message_timestamp": t}, merge=True)

def create_bot(r: BotRequest):
    data = {'user_prompt': r.user_prompt, 'message_prompt': r.message_prompt, 'youtube_urls': r.youtube_urls, 'tools': [tool.model_dump() for tool in r.tools], 'timestamp':  firestore.SERVER_TIMESTAMP}
    db.collection("all_bots").document(r.bot_id).set(data)
=======

    data = r.model_dump()
    data["history"] = len(r.history)
    data["human"] = r.history[-1][0]
    data["bot"] = output

    t = firestore.SERVER_TIMESTAMP
    data["timestamp"] = t

    db.collection(conversation_collection + version).document(r.session).collection('conversations').document("msg" + str(len(r.history))).set(data)
    db.collection(conversation_collection + version).document(r.session).set({"last_message_timestamp": t}, merge=True)

#TODO: add a way to load_conversation via session id, and use it to pass along session id instead of history for invoke_bot
    
def store_bot(r: BotRequest, bot_id: str):
    data = r.model_dump()
    data['timestamp'] = firestore.SERVER_TIMESTAMP
    db.collection(bot_collection + version).document(bot_id).set(data)
>>>>>>> f7abe457

def load_bot(bot_id):
    bot = db.collection(bot_collection + version).document(bot_id).get()
    if(bot.exists):
        return BotRequest(**bot.to_dict())
    else:
        return None
    
#Checks if api key is valid (TODO: change this to a real api key check)
def api_key_check(api_key):
    return api_key == 'xyz' or api_key == 'gradio' or api_key == 'deniz_key'

def process_chat(r: ChatRequest):
    if(api_key_check(r.api_key) == False):
        return {"message": "Invalid API Key"}

    try:
        bot = load_bot(r.bot_id)
        if(bot is None):
            return {"message": "Failure: No bot found with bot id: " + r.bot_id}

        output = opb_bot(r, bot)

        #store conversation (and also log the api_key)
        store_conversation(r, output)

        #return the chat and the bot_id
        return {"message": "Success", "output": output, "bot_id": r.bot_id}
    except Exception as error:
        return {"message": "Failure: Internal Error: " + str(error)}
        
def process_flow(r: ChatRequest):
    if(api_key_check(r.api_key) == False):
        return {"message": "Invalid API Key"}
    try:
        bot = load_bot(r.bot_id)
        if(bot is None):
            return {"message": "Failure: No bot found with bot id: " + r.bot_id}

        output = flow(r, bot)

        #store conversation (and also log the api_key)
        store_conversation(r, output)

        #return the chat and the bot_id
        return {"message": "Success", "output": output, "bot_id": r.bot_id}
    except Exception as error:
        return {"message": "Failure: Internal Error: " + str(error)}
        

# FastAPI 

api = FastAPI()

@api.get("/", tags=["General"])
def read_root():
    return {"message": "API is alive"}

<<<<<<< HEAD
@api.post("/vdb-qa", tags=["Vector Database"])
def vectordb_qa(req: MilvusRequest):
    return db_bot(req.database_name, req.query, req.k, None)

@api.post("/vdb-query", tags=["Vector Database"])
def vectordb_query(req: MilvusRequest):
    return db_query(req.database_name, req.query, req.k, None)

@api.post("/vdb-retrieve", tags=["Vector Database"])
def vectordb_retrieve(req: MilvusRequest):
    return db_retrieve(req.database_name, req.query, req.k, None)

@api.post("/vdb-flare", tags=["Vector Database"])
def vectordb_flare(req: MilvusRequest):
    return db_flare(req.database_name, req.query, req.k, None)

@api.post("/vdb-upload-file", tags=["Vector Database"])
def vectordb_upload(file: UploadFile):
    user = "FastAPIUser"
    return userupload_pdf(file, 1000, 150, user)

@api.post("/vdb-upload-files", tags=["Vector Database"])
def vectordb_upload(files: list[UploadFile]):
    user = "FastAPIUser"
    for i, file in enumerate(files, start=1):
        result = userupload_pdf(file, 1000, 150, user)
        if result["message"].startswith("Failure"):
            return {"message": f"Failure: upload #{i} with filename {file.filename} failed"}
    return {"message": f"Success: {len(files)} files uploaded"}

helper = """
This is an description of all the parameters that can be used. \n\n history: a list of messages in the conversation. (currently chat history is not working, ignores everything but last user message)
\n\n user_prompt: prompt to use for the bot, will use default if empty. \n\n session: session id, used for analytics/logging conversations, not necessary
\n\n youtube_urls: a list of youtube urls used to create a new bot. \n\n bot_id: a bot id used to call previously created bots \n\n api_key: api key necessary for auth
\n\n
Keys to good response:
- Can use this tool to grab videos from playlist https://www.thetubelab.com/get-all-urls-of-youtube-playlist-channel/
- Make sure videos includes only the youtuber talking, because we are grabbing the youtube generated captions, there is no way to differenciate between voices or background game audio which got captioned
- There maybe mispellings / mistakes in the captions which cannot be avoided, espeically with foreign names/words
- Include many / longer videos to get better results
- BotID saves the parameters for the bot, so you can use the same bot multiple times
    - the two parameters saved are user_prompt and youtube_urls
    - if you pass in a bot_id, it will ignore the both of these parameters
"""

@api.post("/youtube", tags=["Youtube API"])
def youtube_bot_request(request: Annotated[
        BotRequest,
=======
@api.post("/flow", tags=["New Flow"])
def new_flow(request: ChatRequest):
    return process_flow(request)

@api.post("/invoke_bot", tags=["Chat"])
def chat(request: Annotated[
        ChatRequest,
>>>>>>> f7abe457
        Body(
            openapi_examples={
                "call a bot using history": {
                    "summary": "call a bot using history",
                    "description": "Returns: {message: 'Success', output: ai_reply, bot_id: the bot_id which was used}",
                    "value": {
                        "history": [["hi!", ""]],
                        "bot_id": "ae885648-4fc7-4de6-ba81-67cc58c57d4c",
                        "api_key":"xyz",
                    },
                },
                "call a bot using history 2": {
                    "summary": "call a bot using history 2",
                    "description": "Returns: {message: 'Success', output: ai_reply, bot_id: the bot_id which was used}",
                    "value": {
                        "history": [["hi!", "Hi, how can I assist you today?"], ["I need help with something", ""]],
                        "bot_id": "ae885648-4fc7-4de6-ba81-67cc58c57d4c",
                        "api_key":"xyz",
                    },
                },
                "call opb bot": {
                    "summary": "call opb bot",
                    "description": "Returns: {message: 'Success', output: ai_reply, bot_id: the bot_id which was used}",
                    "value": {
                        "history": [["hi!", ""]],
                        "bot_id": "39e6d5c3-4e3c-4281-93d7-4f7c8db8833b",
                        "api_key":"xyz",
                    },
                },
            },
        )]):
    
    return process_chat(request)

@api.post("/create_bot", tags=["Bot"])
def create_bot(request: Annotated[
        BotRequest,
        Body(
            openapi_examples={
                "create new bot": {
                    "summary": "create new bot",
                    "description": "Returns: {message: 'Success', bot_id: the new bot_id which was created}",
                    "value": {
                        "tools": [{
                            "name": "google_search",
                            "params": {
                                "txt": "",
                                "prompt": "Tool used to search the web, useful for current events or facts"
                            }
                        }, {
                            "name": "wikipedia",
                            "params": {
                                "txt": "site:*wikipedia.com",
                                "prompt": "Tool used to search the wikipedia, useful for facts and biographies"
                            }
                        }, {
                            "name": "vectorstore-query",
                            "params": {
                                "database_name": "USCode",
                                "k": 4
                            }
                        }],
                        "api_key":"xyz",
                    },
                },
                "create opb bot": {
                    "summary": "create opb bot",
                    "description": "Returns: {message: 'Success', bot_id: the new bot_id which was created}",
                    "value": {
                        "tools": [{
                            "name": "government-search",
                            "txt": "site:*.gov | site:*.edu | site:*scholar.google.com",
                            "prompt": "Useful for when you need to answer questions or find resources about government and laws. Always cite your sources."
                        }, {
                            "name": "case-search",
                            "txt": "site:*case.law | site:*.gov | site:*.edu | site:*courtlistener.com | site:*scholar.google.com",
                            "prompt": "Use for finding case law. Always cite your sources."
                        }
                        ],
                        "api_key":"xyz",
                    },
                },
                "full descriptions of every parameter": {
                    "summary": "Description and Tips",
                    "description": "full descriptions",
                    "value": {
                        "user_prompt": "prompt to use for the bot, this is appended to the regular prompt",
                        "message_prompt": "prompt to use for the bot, this is appended each message",
                        "tools": [{
                            "name": "name for tool",
                            "params": {
                                "txt": "where to put google search syntax to filter or whitelist results",
                                "prompt": "description for agent to know when to use the tool"
                            }
                        }],
                        "beta": "whether to use beta features or not, if they are available",
                        "search_tool_method": "which search tool to use, between google_search and serpapi: default is serpapi",
                        "api_key": "api key necessary for auth",
                    },
                },
            },
        )]):
    
    if(api_key_check(request.api_key) == False):
        return {"message": "Invalid API Key"}
    
    bot_id = get_uuid_id()
    store_bot(request, bot_id)

    return {"message": "Success", "bot_id": bot_id}<|MERGE_RESOLUTION|>--- conflicted
+++ resolved
@@ -1,50 +1,30 @@
 #fastapi implementation
 import uuid
-<<<<<<< HEAD
-=======
-from json import loads
-from typing import Annotated
-
->>>>>>> f7abe457
 import firebase_admin
 from typing import Annotated
 from fastapi import Body, FastAPI, UploadFile
 from firebase_admin import credentials, firestore
-from bot import BotRequest, MilvusRequest, opb_bot, youtube_bot, db_bot, db_query, db_retrieve, db_flare
+from bot import BotTool, BotRequest, MilvusRequest, opb_bot, youtube_bot, db_bot, db_query, db_retrieve, db_flare
 from milvusdb import userupload_pdf
 from json import loads
 from os import environ
 
-<<<<<<< HEAD
 firebase_config = loads(environ["Firebase"])
 cred = credentials.Certificate(firebase_config)
 firebase_admin.initialize_app(cred)
 db = firestore.client()
 # opb bot db root path has api prefix
 root_path = 'api_'
-=======
-from bot import BotRequest, ChatRequest, opb_bot
-from new_bot import flow
-
-#which version of db we are using
-version= "vf17_flow"
-
-bot_collection = "bots"
-conversation_collection = "conversations"
-
-firebase_config = loads(os.environ["Firebase"])
-cred = credentials.Certificate(firebase_config)
-firebase_admin.initialize_app(cred)
-db = firestore.client()
->>>>>>> f7abe457
 
 def get_uuid_id():
     return str(uuid.uuid4())
 
-def store_conversation(r: ChatRequest, output):
+def store_conversation(r: BotRequest, output):
+    human = r.history[-1][0]
+    ai = output
+    t = firestore.SERVER_TIMESTAMP
     if(r.session is None or r.session == ""):
         r.session = get_uuid_id()
-<<<<<<< HEAD
     data = {"human": human, "ai": ai, 'user_prompt': r.user_prompt, 'message_prompt': r.message_prompt, 'tools': [tool.model_dump() for tool in r.tools], 'youtube_urls': r.youtube_urls, 'timestamp': t, 'api_key': r.api_key, "bot_id":r.bot_id}
     db.collection(root_path + "conversations").document(r.session).collection('conversations').document("msg" + str(len(r.history))).set(data)
     db.collection(root_path + "conversations").document(r.session).set({"last_message_timestamp": t}, merge=True)
@@ -52,75 +32,59 @@
 def create_bot(r: BotRequest):
     data = {'user_prompt': r.user_prompt, 'message_prompt': r.message_prompt, 'youtube_urls': r.youtube_urls, 'tools': [tool.model_dump() for tool in r.tools], 'timestamp':  firestore.SERVER_TIMESTAMP}
     db.collection("all_bots").document(r.bot_id).set(data)
-=======
-
-    data = r.model_dump()
-    data["history"] = len(r.history)
-    data["human"] = r.history[-1][0]
-    data["bot"] = output
-
-    t = firestore.SERVER_TIMESTAMP
-    data["timestamp"] = t
-
-    db.collection(conversation_collection + version).document(r.session).collection('conversations').document("msg" + str(len(r.history))).set(data)
-    db.collection(conversation_collection + version).document(r.session).set({"last_message_timestamp": t}, merge=True)
-
-#TODO: add a way to load_conversation via session id, and use it to pass along session id instead of history for invoke_bot
-    
-def store_bot(r: BotRequest, bot_id: str):
-    data = r.model_dump()
-    data['timestamp'] = firestore.SERVER_TIMESTAMP
-    db.collection(bot_collection + version).document(bot_id).set(data)
->>>>>>> f7abe457
 
 def load_bot(bot_id):
-    bot = db.collection(bot_collection + version).document(bot_id).get()
+    bot = db.collection("all_bots").document(bot_id).get()
     if(bot.exists):
-        return BotRequest(**bot.to_dict())
+        return bot.to_dict()
     else:
         return None
-    
-#Checks if api key is valid (TODO: change this to a real api key check)
-def api_key_check(api_key):
-    return api_key == 'xyz' or api_key == 'gradio' or api_key == 'deniz_key'
-
-def process_chat(r: ChatRequest):
-    if(api_key_check(r.api_key) == False):
+
+#checks api key, determines which to call (youtube or opb, eventually will be all together)
+def process(r: BotRequest):
+    #if api key is valid (TODO: change this to a real api key check)
+    if(r.api_key == 'xyz' or r.api_key == 'gradio' or r.api_key == 'deniz_key'):
+        try:
+            warn = ""
+            #if bot_id is not provided, create a new bot id
+            if r.bot_id is None or r.bot_id == "":
+                r.bot_id = get_uuid_id()
+                create_bot(r)
+            #if bot_id is provided, load the bot
+            else:
+                bot = load_bot(r.bot_id)
+                #if bot is not found, create a new bot
+                if(bot is None):
+                    return {"message": "Failure: No bot found with bot id: " + r.bot_id}
+                #else load bot settings
+                else:
+                    #if user_prompt or youtube_urls are provided, warn user that they are being ignored
+                    if(r.user_prompt is not None and r.user_prompt != ""):
+                        warn +=  " Warning: user_prompt is ignored because bot_id is provided\n"
+                    if(r.youtube_urls is not None and r.youtube_urls != []):
+                        warn +=  " Warning: youtube_urls is ignored because bot_id is provided\n"
+                    if(r.tools is not None and r.tools != []):
+                        warn +=  " Warning: tools is ignored because bot_id is provided\n"
+                    r.user_prompt = bot['user_prompt'] if "user_prompt" in bot.keys() else ""
+                    r.message_prompt = bot['message_prompt'] if "message_prompt" in bot.keys() else ""
+                    r.youtube_urls = bot['youtube_urls'] or []
+                    r.tools = [BotTool(name=d['name'], params=d['params']) for d in bot['tools']]
+
+            #ONLY use youtube bot if youtube_urls is not empty
+            if(r.youtube_urls is not None and r.youtube_urls != []):
+                output = youtube_bot(r)
+            else:
+                output = opb_bot(r)
+                
+            #store conversation (log the api_key)
+            store_conversation(r, output)
+
+            #return the chat and the bot_id
+            return {"message": "Success" + warn, "output": output, "bot_id": r.bot_id}
+        except Exception as error:
+            return {"message": "Failure: Internal Error: " + str(error)}
+    else:
         return {"message": "Invalid API Key"}
-
-    try:
-        bot = load_bot(r.bot_id)
-        if(bot is None):
-            return {"message": "Failure: No bot found with bot id: " + r.bot_id}
-
-        output = opb_bot(r, bot)
-
-        #store conversation (and also log the api_key)
-        store_conversation(r, output)
-
-        #return the chat and the bot_id
-        return {"message": "Success", "output": output, "bot_id": r.bot_id}
-    except Exception as error:
-        return {"message": "Failure: Internal Error: " + str(error)}
-        
-def process_flow(r: ChatRequest):
-    if(api_key_check(r.api_key) == False):
-        return {"message": "Invalid API Key"}
-    try:
-        bot = load_bot(r.bot_id)
-        if(bot is None):
-            return {"message": "Failure: No bot found with bot id: " + r.bot_id}
-
-        output = flow(r, bot)
-
-        #store conversation (and also log the api_key)
-        store_conversation(r, output)
-
-        #return the chat and the bot_id
-        return {"message": "Success", "output": output, "bot_id": r.bot_id}
-    except Exception as error:
-        return {"message": "Failure: Internal Error: " + str(error)}
-        
 
 # FastAPI 
 
@@ -130,7 +94,6 @@
 def read_root():
     return {"message": "API is alive"}
 
-<<<<<<< HEAD
 @api.post("/vdb-qa", tags=["Vector Database"])
 def vectordb_qa(req: MilvusRequest):
     return db_bot(req.database_name, req.query, req.k, None)
@@ -179,51 +142,64 @@
 @api.post("/youtube", tags=["Youtube API"])
 def youtube_bot_request(request: Annotated[
         BotRequest,
-=======
-@api.post("/flow", tags=["New Flow"])
-def new_flow(request: ChatRequest):
-    return process_flow(request)
-
-@api.post("/invoke_bot", tags=["Chat"])
-def chat(request: Annotated[
-        ChatRequest,
->>>>>>> f7abe457
         Body(
             openapi_examples={
-                "call a bot using history": {
-                    "summary": "call a bot using history",
-                    "description": "Returns: {message: 'Success', output: ai_reply, bot_id: the bot_id which was used}",
-                    "value": {
-                        "history": [["hi!", ""]],
-                        "bot_id": "ae885648-4fc7-4de6-ba81-67cc58c57d4c",
-                        "api_key":"xyz",
-                    },
-                },
-                "call a bot using history 2": {
-                    "summary": "call a bot using history 2",
-                    "description": "Returns: {message: 'Success', output: ai_reply, bot_id: the bot_id which was used}",
-                    "value": {
-                        "history": [["hi!", "Hi, how can I assist you today?"], ["I need help with something", ""]],
-                        "bot_id": "ae885648-4fc7-4de6-ba81-67cc58c57d4c",
-                        "api_key":"xyz",
-                    },
-                },
-                "call opb bot": {
-                    "summary": "call opb bot",
-                    "description": "Returns: {message: 'Success', output: ai_reply, bot_id: the bot_id which was used}",
-                    "value": {
-                        "history": [["hi!", ""]],
-                        "bot_id": "39e6d5c3-4e3c-4281-93d7-4f7c8db8833b",
+                "create new youtube bot": {
+                    "summary": "create new youtube bot",
+                    "description": "Returns: {message: 'Success', output: ai_reply, bot_id: the new bot_id which was created}",
+                    "value": {
+                        "history": [["hi", ""]],
+                        "youtube_urls":["https://youtu.be/6XEOVaL5a1Q", "https://youtu.be/5Qu-TCVCO3Q"],
+                        "api_key":"xyz",
+                    },
+                },
+                "create new youtube bot with custom prompt": {
+                    "summary": "create new youtube bot with a custom prompt",
+                    "description": "Returns: {message: 'Success', output: ai_reply, bot_id: the new bot_id which was created}",
+                    "value": {
+                        "history": [["hi", ""]],
+                        "user_prompt": "Respond like the youtuber in the context below.",
+                        "youtube_urls":["https://youtu.be/6XEOVaL5a1Q", "https://youtu.be/5Qu-TCVCO3Q"],
+                        "api_key":"xyz",
+                    },
+                },
+                "full descriptions of every parameter": {
+                    "summary": "Description and Tips",
+                    "description": helper,
+                    "value": {
+                        "history": [["user message 1", "ai replay 1"], ["user message 2", "ai replay 2"], ["user message 3", "ai replay 3"]],
+                        "user_prompt": "prompt to use for the bot, will use the default of \"Respond in the same style as the youtuber in the context below.\" if empty",
+                        "session": "session id, used for analytics/logging conversations, not necessary",
+                        "tools": "tools to be used my the agent, not used in current version",
+                        "youtube_urls": ["url of youtube video", "url of youtube video", "url of youtube video"],
+                        "bot_id": "id of bot previously created, if bot_id is passed then youtube_urls and user_prompt are ignored",
+                        "api_key": "api key necessary for auth",
+                    },
+                },
+            },
+        )]):
+    return process(request)
+
+@api.post("/bot", tags=["General"])
+def chat(request: Annotated[
+        BotRequest,
+        Body(
+            openapi_examples={
+                "call a bot": {
+                    "summary": "call a bot using a bot_id",
+                    "description": "Returns: {message: 'Success', output: ai_reply, bot_id: the new bot_id which was used}",
+                    "value": {
+                        "bot_id": "6e39115b-c771-49af-bb12-4cef3d072b45",
                         "api_key":"xyz",
                     },
                 },
             },
         )]):
     
-    return process_chat(request)
-
-@api.post("/create_bot", tags=["Bot"])
-def create_bot(request: Annotated[
+    return process(request)
+
+@api.post("/create_bot", tags=["General"])
+def new_bot(request: Annotated[
         BotRequest,
         Body(
             openapi_examples={
@@ -253,29 +229,14 @@
                         "api_key":"xyz",
                     },
                 },
-                "create opb bot": {
-                    "summary": "create opb bot",
-                    "description": "Returns: {message: 'Success', bot_id: the new bot_id which was created}",
-                    "value": {
-                        "tools": [{
-                            "name": "government-search",
-                            "txt": "site:*.gov | site:*.edu | site:*scholar.google.com",
-                            "prompt": "Useful for when you need to answer questions or find resources about government and laws. Always cite your sources."
-                        }, {
-                            "name": "case-search",
-                            "txt": "site:*case.law | site:*.gov | site:*.edu | site:*courtlistener.com | site:*scholar.google.com",
-                            "prompt": "Use for finding case law. Always cite your sources."
-                        }
-                        ],
-                        "api_key":"xyz",
-                    },
-                },
                 "full descriptions of every parameter": {
                     "summary": "Description and Tips",
                     "description": "full descriptions",
                     "value": {
+                        "history": [["user message 1", "ai replay 1"], ["user message 2", "ai replay 2"], ["user message 3", "ai replay 3"]],
                         "user_prompt": "prompt to use for the bot, this is appended to the regular prompt",
                         "message_prompt": "prompt to use for the bot, this is appended each message",
+                        "session": "session id, used for analytics/logging conversations, not necessary",
                         "tools": [{
                             "name": "name for tool",
                             "params": {
@@ -283,18 +244,11 @@
                                 "prompt": "description for agent to know when to use the tool"
                             }
                         }],
-                        "beta": "whether to use beta features or not, if they are available",
-                        "search_tool_method": "which search tool to use, between google_search and serpapi: default is serpapi",
                         "api_key": "api key necessary for auth",
                     },
                 },
             },
         )]):
-    
-    if(api_key_check(request.api_key) == False):
-        return {"message": "Invalid API Key"}
-    
-    bot_id = get_uuid_id()
-    store_bot(request, bot_id)
-
-    return {"message": "Success", "bot_id": bot_id}+    request.bot_id = get_uuid_id()
+    create_bot(request)
+    return {"message": "Success", "bot_id": request.bot_id}