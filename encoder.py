"""Embed text into vectors, and retrieve embedding models for chains."""
from __future__ import annotations

import time
from typing import TYPE_CHECKING

import tiktoken
import torch
from langchain_community.embeddings.huggingface import HuggingFaceEmbeddings
from langchain_community.embeddings.huggingface_hub import HuggingFaceHubEmbeddings
from langchain_openai import OpenAIEmbeddings
from openai import APITimeoutError, OpenAI
from transformers import (
    AutoModel,
    AutoTokenizer,
    PreTrainedModel,
    PreTrainedTokenizerBase,
)

if TYPE_CHECKING:
    from langchain_core.embeddings import Embeddings
    from transformers.modeling_outputs import BaseModelOutput
    from unstructured.chunking.base import Element

class EncoderParams:
    """Define the embedding model for a Collection."""

    def __init__(self: EncoderParams, name: str, dim: int) -> None:
        """Define parameters for an embedding model to pass to chains.

        Parameters
        ----------
        name : str
            The name of the embedding model
        dim : int
            The number of dimensions in the model hidden layers

        """
        self.name = name
        self.dim = dim

# load PyTorch Tensors onto GPU or Mac MPS, if possible
if torch.cuda.is_available():
    device = "cuda"
elif torch.backends.mps.is_available():
    device = "mps"
else:
    device = "cpu"

# models
OPENAI_3_LARGE = "text-embedding-3-large" # 3072 dimensions, can project down
OPENAI_3_SMALL = "text-embedding-3-small" # 1536 dimensions, can project down
OPENAI_ADA_2 = "text-embedding-ada-002" # 1536 dimensions, can't project down
MPNET = "sentence-transformers/all-mpnet-base-v2"
MINILM = "sentence-transformers/all-MiniLM-L6-v2"
LEGALBERT = "nlpaueb/legal-bert-base-uncased"
BERT = "bert-base-uncased"

MAXTOKENS_OPENAI = 8191
DEFAULT_PARAMS = EncoderParams(OPENAI_3_SMALL, 768)

def get_huggingface_model(model_name: str) -> PreTrainedModel:
    """Get a HuggingFace model based on its name.

    Parameters
    ----------
    model_name : str
        The name of a model on HuggingFace. Usually in username/model_name format.

    Returns
    -------
    PreTrainedModel
        The model, loaded onto a PyTorch device.

    """
    return AutoModel.from_pretrained(model_name).to(device)

def get_huggingface_tokenizer(model_name: str) -> PreTrainedTokenizerBase:
    """Get a HuggingFace tokenizer based on an associated model name.

    Parameters
    ----------
    model_name : str
        The name of a model on HuggingFace. Usually in username/model_name format.

    Returns
    -------
    PreTrainedTokenizerBase
        The tokenizer, to be used with a PreTrainedModel.

    """
    return AutoTokenizer.from_pretrained(model_name)

<<<<<<< HEAD
def get_langchain_embedding_model(params: EncoderParams) -> Embeddings:
    """Get the LangChain class for a given embedding model.

    Parameters
    ----------
    params : EncoderParams
        The parameters defining an embedding model.

    Returns
    -------
    Embeddings
        The class representing the embedding model for use in LangChain

    """
    if params.name in (OPENAI_ADA_2, OPENAI_3_SMALL):
        return OpenAIEmbeddings(model=params.name, dimensions=params.dim)
    if params.name in (MPNET, MINILM):
        return HuggingFaceEmbeddings(model_name=params.name,
                                     model_kwargs={"device": device})
=======
def get_langchain_embedding_function(params: EncoderParams):
    if params.name == OPENAI_ADA_2 or params.name == OPENAI_3_SMALL:
        args = {"model": params.name}
        if params.dim:
            args["dimensions"] = params.dim
        return OpenAIEmbeddings(**args)
    if params.name == MPNET or params.name == MINILM:
        return HuggingFaceEmbeddings(model_name=params.name, model_kwargs={"device": device})
>>>>>>> 1aac9839
    return HuggingFaceHubEmbeddings(model=params.name)

def embed_strs(text: list[str], params: EncoderParams) -> list:
    """Embeds text from a list where each element is within the model max input length.

    Parameters
    ----------
    text : list[str]
        The text entries to embed
    params : EncoderParams
        The embedding model parameters

    Returns
    -------
    list
        A list of lists of floats representing the embedded text

    """
    if params.name in (OPENAI_3_SMALL, OPENAI_ADA_2, OPENAI_3_LARGE):
        return embed_strs_openai(text, params)
    # TODO(Nick): do this (and tokenize_embed_chunks) in batches?
    model = get_huggingface_model(params.name)
    tokenizer = get_huggingface_tokenizer(params.name)
    embedded_tokens = []
    for s in text:
        s_tokens = tokenizer(s, return_tensors="pt",
                             padding=True, truncation=True).to(device)
        with torch.no_grad():
            model_out: BaseModelOutput = model(**s_tokens)
            embedded_tokens.append(model_out.last_hidden_state.mean(dim=1).cpu().numpy())
    return embedded_tokens

def tokenize_embed_chunks(chunks: list[Element], model: PreTrainedModel,
                          tokenizer: PreTrainedTokenizerBase) -> list:
    """Tokenize and embed a list of Elements with a given model and tokenizer.

    Parameters
    ----------
    chunks : list[Element]
        The chunks to tokenize and embed
    model : PreTrainedModel
        The HuggingFace embedding model used to embed chunks
    tokenizer : PreTrainedTokenizerBase
        The tokenizer associated with the model to tokenize chunks for embedding.

    Returns
    -------
    list
        A list of embedded chunks

    """
    chunk_embeddings = []
    for chunk in chunks:
        tokens = tokenizer(
            chunk.text,
            return_tensors="pt",
            padding=True,
            truncation=True,
        ).to(device)
        with torch.no_grad():
            model_out: BaseModelOutput = model(**tokens)
            embeddings = model_out.last_hidden_state.mean(dim=1)
        chunk_embeddings.append(embeddings.cpu().numpy().squeeze())
    return chunk_embeddings

def token_count(string: str, model: str) -> int:
    """Return the number of tokens in a text string.

    Third-generation embedding models like text-embedding-3-small
    use the cl100k_base encoding.

    Parameters
    ----------
    string : str
        The string whose tokens will be counted
    model : str
        The OpenAI model that will accept the string

    Returns
    -------
    int
        The number of tokens in the given string for the given model

    """
    try:
      encoding = tiktoken.encoding_for_model(model)
    except KeyError:
        encoding = tiktoken.get_encoding("cl100k_base")
    return len(encoding.encode(string))

def embed_strs_openai(text: list[str], params: EncoderParams) -> list:
    """Embed a list of strings using an OpenAI client.

    Parameters
    ----------
    text : list[str]
        The list of strings to embed
    params : EncoderParams
        The parameters for an OpenAI embedding model

    Returns
    -------
    list
        A list of embedded strings, could be longer than the input list
        if any single string runs out of the models context window (8191 tokens)

    """
    i = 0
    data = []
    client = OpenAI()
    while i < len(text):
<<<<<<< HEAD
=======
        batch_tokens = 0
>>>>>>> 1aac9839
        j = i
        tokens = 0
        while (
            j < len(text) and
            (tokens := tokens + token_count(text[j], params.name)) < MAXTOKENS_OPENAI
        ):
            j += 1
        attempt = 1
        num_attempts = 75
        while attempt < num_attempts:
            try:
                args = {"input": text[i:j], "model": params.name}
                if params.dim:
                    args["dimensions"] = params.dim
                response = client.embeddings.create(**args)
                data += [data.embedding for data in response.data]
                i = j
                break
            except APITimeoutError:
                time.sleep(1)
                attempt += 1
    return data<|MERGE_RESOLUTION|>--- conflicted
+++ resolved
@@ -91,7 +91,6 @@
     """
     return AutoTokenizer.from_pretrained(model_name)
 
-<<<<<<< HEAD
 def get_langchain_embedding_model(params: EncoderParams) -> Embeddings:
     """Get the LangChain class for a given embedding model.
 
@@ -106,21 +105,14 @@
         The class representing the embedding model for use in LangChain
 
     """
-    if params.name in (OPENAI_ADA_2, OPENAI_3_SMALL):
-        return OpenAIEmbeddings(model=params.name, dimensions=params.dim)
-    if params.name in (MPNET, MINILM):
-        return HuggingFaceEmbeddings(model_name=params.name,
-                                     model_kwargs={"device": device})
-=======
-def get_langchain_embedding_function(params: EncoderParams):
-    if params.name == OPENAI_ADA_2 or params.name == OPENAI_3_SMALL:
+    if params.name in (OPENAI_ADA_2, OPENAI_3_SMALL, OPENAI_3_LARGE):
         args = {"model": params.name}
         if params.dim:
             args["dimensions"] = params.dim
         return OpenAIEmbeddings(**args)
-    if params.name == MPNET or params.name == MINILM:
-        return HuggingFaceEmbeddings(model_name=params.name, model_kwargs={"device": device})
->>>>>>> 1aac9839
+    if params.name in (MPNET, MINILM):
+        return HuggingFaceEmbeddings(model_name=params.name,
+                                     model_kwargs={"device": device})
     return HuggingFaceHubEmbeddings(model=params.name)
 
 def embed_strs(text: list[str], params: EncoderParams) -> list:
@@ -232,10 +224,6 @@
     data = []
     client = OpenAI()
     while i < len(text):
-<<<<<<< HEAD
-=======
-        batch_tokens = 0
->>>>>>> 1aac9839
         j = i
         tokens = 0
         while (
