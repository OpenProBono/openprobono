"""Functions for managing and searching vectors and collections in Milvus."""
import mimetypes
import os
from json import loads
from operator import itemgetter
from typing import List

import requests
from bs4 import BeautifulSoup
from fastapi import UploadFile
from google.api_core.client_options import ClientOptions
from google.cloud import documentai
<<<<<<< HEAD
from langchain.chains.summarize import load_summarize_chain
=======
from langchain.chains import load_summarize_chain
>>>>>>> 160e0652
from langchain.output_parsers.openai_tools import JsonOutputKeyToolsParser
from langchain.text_splitter import RecursiveCharacterTextSplitter
from langchain_community.vectorstores.milvus import Milvus
from langchain_core.documents import Document
from langchain_core.runnables import (
    RunnableLambda,
    RunnableParallel,
    RunnablePassthrough,
    RunnableSerializable,
)
from langchain_core.vectorstores import Field, VectorStore, VectorStoreRetriever
from langchain_openai import ChatOpenAI, OpenAIEmbeddings
from langchain_openai.llms import OpenAI as LangChainOpenAI
from pymilvus import (
    Collection,
    CollectionSchema,
    DataType,
    FieldSchema,
    connections,
    utility,
)
from langchain_core.vectorstores import Field, VectorStore, VectorStoreRetriever
from langchain_openai import ChatOpenAI, OpenAIEmbeddings
from langchain_openai.llms import OpenAI as LangChainOpenAI
from langfuse.callback import CallbackHandler
from pymilvus import (
    Collection,
    CollectionSchema,
    DataType,
    FieldSchema,
    connections,
    utility,
)
from unstructured.partition.auto import partition

import encoder
import prompts
<<<<<<< HEAD
=======

langfuse_handler = CallbackHandler()
>>>>>>> 160e0652

connection_args = loads(os.environ["Milvus"])
# test connection to db, also needed to use utility functions
connections.connect(uri=connection_args["uri"], token=connection_args["token"])

project_id = "h2o-gpt"
location = "us"  # Format is "us" or "eu"
processor_id = "c99e554bb49cf45d"


# processor_display_name = "my" # Must be unique per project, e.g.: "My Processor"

def session_upload_str(reader: str, session_id: str, summary: str, max_chunk_size: int = 1000,
                       chunk_overlap: int = 150):
    documents = [
        Document(
            page_content=page,
            metadata={"source": summary, "page": page_number, "session_id": session_id, "user_summary": summary},
        )
        for page_number, page in enumerate([reader], start=1)
    ]
    text_splitter = RecursiveCharacterTextSplitter(chunk_size=max_chunk_size, chunk_overlap=chunk_overlap)
    documents = text_splitter.split_documents(documents)

    # summarize
    chain = load_summarize_chain(LangChainOpenAI(temperature=0), chain_type="map_reduce")
    result = chain.invoke({"input_documents": documents[:200]}, config={"callbacks": [langfuse_handler]})
    for doc in documents:
        doc.metadata["ai_summary"] = result["output_text"].strip()

    # upload
    ids = load_db(SESSION_PDF).add_documents(documents=documents, embedding=OpenAIEmbeddings(),
                                             connection_args=connection_args)
    num_docs = len(documents)
    if num_docs != len(ids):
        return {
            "message": f"Failure: expected to upload {num_docs} chunk{'s' if num_docs > 1 else ''} for {summary} but "
                       f"got {len(ids)}"}
    return {"message": f"Success: uploaded {summary} as {num_docs} chunk{'s' if num_docs > 1 else ''}"}


def collection_upload_str(reader: str, collection: str, source: str, max_chunk_size: int = 10000,
                          chunk_overlap: int = 1500):
    documents = [
        Document(
            page_content=page,
            metadata={"source": source},
        )
        for page_number, page in enumerate([reader], start=1)
    ]
    text_splitter = RecursiveCharacterTextSplitter(chunk_size=max_chunk_size, chunk_overlap=chunk_overlap)
    documents = text_splitter.split_documents(documents)

    # summarize
    chain = load_summarize_chain(LangChainOpenAI(temperature=0), chain_type="map_reduce")
    result = chain.invoke({"input_documents": documents[:200]}, config={"callbacks": [langfuse_handler]})
    for doc in documents:
        doc.metadata["ai_summary"] = result["output_text"].strip()

    # upload
    ids = load_db(collection).add_documents(documents=documents, embedding=OpenAIEmbeddings(),
                                            connection_args=connection_args)
    num_docs = len(documents)
    if num_docs != len(ids):
        return {
            "message": f"Failure: expected to upload {num_docs} chunk{'s' if num_docs > 1 else ''} for {source} but got {len(ids)}"}
    return {"message": f"Success: uploaded {source} as {num_docs} chunk{'s' if num_docs > 1 else ''}"}


def scrape(site: str, old_urls: list[str], common_elements: list[str], collection: str, get_links: bool = False):
    print("site: ", site)
    r = requests.get(site)
    site_base = "//".join(site.split("//")[:-1])
    # converting the text 
    s = BeautifulSoup(r.content, "html.parser")
    urls = []

    if get_links:
        for i in s.find_all("a"):
            if "href" in i.attrs:
                href = i.attrs['href']

                if href.startswith("/"):
                    link = site_base + href
                elif href.startswith("http"):
                    link = href
                else:
                    link = old_urls[0]
                    # skip this link

                if link not in old_urls:
                    old_urls.append(link)
                    urls.append(link)

    try:
        elements = partition(url=site)
    except:
        elements = partition(url=site, content_type="text/html")
    e_text = ""
    for el in elements:
        el = str(el)
        if el not in common_elements:
            e_text += el + "\n\n"
    print("elements: ", e_text)
    print("site: ", site)
    collection_upload_str(e_text, collection, site)
    return [urls, elements]


def crawl_and_scrape(site: str, collection: str, description: str):
    create_collection(collection, description)
    urls = [site]
    new_urls, common_elements = scrape(site, urls, [], collection, True)
    print("new_urls: ", new_urls)
    while len(new_urls) > 0:
        cur_url = new_urls.pop()
        if site == cur_url[:len(site)]:
            urls.append(cur_url)
            add_urls, common_elements = scrape(cur_url, urls + new_urls, common_elements, collection)
            new_urls += add_urls
    print(urls)
    return urls


def quickstart_ocr(
        file: UploadFile,
):
    if not file.filename.endswith(".pdf"):
        process_options = documentai.ProcessOptions(
            ocr_config=documentai.OcrConfig(
                language_code="en",
                enable_native_pdf_parsing=True,
            )
        )
    else:
        process_options = documentai.ProcessOptions(
            ocr_config=documentai.OcrConfig(
                language_code="en",
            )
        )

    # You must set the `api_endpoint`if you use a location other than "us".
    opts = ClientOptions(api_endpoint=f"{location}-documentai.googleapis.com")

    client = documentai.DocumentProcessorServiceClient(client_options=opts)

    processor_name = client.processor_path(project_id, location, processor_id)

    # Print the processor information
    print(f"Processor Name: {processor_name}")

    # Load binary data
    raw_document = documentai.RawDocument(
        content=file.file.read(),
        mime_type=mimetypes.guess_type(file.filename)[0],
        # Refer to https://cloud.google.com/document-ai/docs/file-types for supported file types
    )

    # Configure the process request
    # `processor.name` is the full resource name of the processor, e.g.:
    # `projects/{project_id}/locations/{location}/processors/{processor_id}`
    request = documentai.ProcessRequest(name=processor_name, raw_document=raw_document, process_options=process_options)

    result = client.process_document(request=request)

    # For a full list of `Document` object attributes, reference this page:
    # https://cloud.google.com/document-ai/docs/reference/rest/v1/Document
    document = result.document

    # Read the text recognition output from the processor
    print("The document contains the following text:")
    print(document.text)
    return document.text


# collections by jurisdiction?
# TODO(Nick): get collection names from Milvus
US = "USCode"
NC = "NCGeneralStatutes"
CAP = "CAP"
SESSION_PDF = "SessionPDF"
COURTLISTENER = "courtlistener"
COLLECTIONS = {US, NC, CAP, COURTLISTENER}
# collection -> encoder mapping
# TODO(Nick): make this a file or use firebase?
COLLECTION_ENCODER = {
    US: encoder.DEFAULT_PARAMS,
    NC: encoder.DEFAULT_PARAMS,
    CAP: encoder.DEFAULT_PARAMS,
    COURTLISTENER: encoder.EncoderParams(encoder.OPENAI_ADA_2, None),
    SESSION_PDF: encoder.EncoderParams(encoder.OPENAI_ADA_2, None),
}

PDF = "PDF"
HTML = "HTML"
COLLECTION_FORMAT = {
    US: PDF,
    NC: PDF,
    SESSION_PDF: PDF,
    CAP: CAP,
    COURTLISTENER: COURTLISTENER,
}

FORMAT_OUTPUTFIELDS = {
    PDF: ["source", "page"],
    HTML: [],
<<<<<<< HEAD
    CAP: ["opinion_author", "opinion_type", "case_name_abbreviation", "decision_date", "cite", "court_name", "jurisdiction_name"],
    COURTLISTENER: ["source"],
=======
    CAP: ["opinion_author", "opinion_type", "case_name_abbreviation", "decision_date", "cite", "court_name",
          "jurisdiction_name"],
    COURTLISTENER: ["source"]
>>>>>>> 160e0652
}
# can customize index params with param field assuming you know index type
SEARCH_PARAMS = {
    "anns_field": "vector",
    "param": {},
    "output_fields": ["text"],
}
# AUTOINDEX is only supported through Zilliz, not standalone Milvus
AUTO_INDEX = {
    "index_type": "AUTOINDEX",
<<<<<<< HEAD
    "metric_type": "IP",
}

MAX_K = 16384

def create_collection(name: str, description: str = "", extra_fields: list[FieldSchema] = [], params: encoder.EncoderParams = encoder.DEFAULT_PARAMS):
    if utility.has_collection(name):
        print(f"error: collection {name} already exists")
        return None
=======
    "metric_type": "IP"
}


def create_collection(name: str, description: str = "", extra_fields: list[FieldSchema] = [],
                      params: encoder.EncoderParams = encoder.DEFAULT_PARAMS):
    if utility.has_collection(name):
        print(f"error: collection {name} already exists")
        return
>>>>>>> 160e0652

    # TODO: if possible, support custom embedding size for huggingface models
    # TODO: support other OpenAI models
    # define schema, create collection, create index on vectors
    pk_field = FieldSchema(name="pk", dtype=DataType.INT64, is_primary=True, description="The primary key",
                           auto_id=True)
    # unstructured chunk lengths are sketchy
    text_field = FieldSchema(name="text", dtype=DataType.VARCHAR, description="The source text", max_length=65535)
<<<<<<< HEAD
    embedding_field = FieldSchema(name="vector", dtype=DataType.FLOAT_VECTOR, dim=params.dim, description="The embedded text")
    schema = CollectionSchema(fields=[pk_field, embedding_field, text_field, *extra_fields],
=======
    embedding_field = FieldSchema(name="vector", dtype=DataType.FLOAT_VECTOR, dim=params.dim,
                                  description="The embedded text")
    schema = CollectionSchema(fields=[pk_field, embedding_field, text_field] + extra_fields,
>>>>>>> 160e0652
                              auto_id=True, enable_dynamic_field=True, description=description)
    coll = Collection(name=name, schema=schema)
    coll.create_index("vector", index_params=AUTO_INDEX, index_name="auto_index")

    # save collection->encoder, collection->format
    COLLECTION_ENCODER[name] = params
    COLLECTION_FORMAT[name] = PDF
    # must call coll.load() before query/search
    return coll


# TODO: custom OpenAIEmbeddings embedding dimensions
def load_db(collection_name: str) -> Milvus:
    return Milvus(
        embedding_function=encoder.get_langchain_embedding_model(COLLECTION_ENCODER[collection_name]),
        collection_name=collection_name,
        connection_args=connection_args,
        auto_id=True,
    )

<<<<<<< HEAD
def check_params(collection_name: str, query: str, k: int, session_id: str = ""):
=======

def check_params(collection_name: str, query: str, k: int, session_id: str = None):
>>>>>>> 160e0652
    if not utility.has_collection(collection_name):
        return {"message": f"Failure: collection {collection_name} not found"}
    if not query or query == "":
        return {"message": "Failure: query not found"}
    if k < 1 or k > MAX_K:
        return {"message": f"Failure: k = {k} out of range [1, {MAX_K}]"}
    if not session_id and collection_name == SESSION_PDF:
        return {"message": "Failure: session_id not found"}
    if collection_name not in COLLECTION_ENCODER:
        return {"message": f"Failure: encoder for collection {collection_name} not found"}
    if collection_name not in COLLECTION_FORMAT:
        return {"message": f"Failure: format for collection {collection_name} not found"}
    return None

<<<<<<< HEAD
def query(collection_name: str, query: str, k: int = 4, expr: str = "", session_id: str = ""):
    if check_params(collection_name, query, k, session_id):
        return check_params(collection_name, query, k, session_id)
=======

def query(collection_name: str, q: str, k: int = 4, expr: str = None, session_id: str = None) -> dict:
    """
    This queries the given collection
    Args:
        collection_name: the collection to query
        q: the query itself
        k: how many chunks to return
        expr: a boolean expression to specify conditions for ANN search
        session_id:

    Returns:

    """
    if check_params(collection_name, q, k, session_id):
        return check_params(collection_name, q, k, session_id)
>>>>>>> 160e0652

    coll = Collection(collection_name)
    coll.load()
    search_params = SEARCH_PARAMS
    search_params["data"] = encoder.embed_strs([q], COLLECTION_ENCODER[collection_name])
    search_params["limit"] = k
    search_params["output_fields"] += FORMAT_OUTPUTFIELDS[COLLECTION_FORMAT[collection_name]]

    if expr:
        search_params["expr"] = expr
    if session_id:
        session_filter = f"session_id=='{session_id}'"
        # append to existing filter expr or create new filter
        if expr:
            search_params["expr"] += f" and {session_filter}"
        else:
            search_params["expr"] = session_filter
    res = coll.search(**search_params)
    if res:
        # on success, returns a list containing a single inner list containing result objects
        if len(res) == 1:
            hits = res[0]
            return {"message": "Success", "result": hits}
        return {"message": "Success", "result": res}
    return {"message": "Failure: unable to complete search"}

<<<<<<< HEAD
def qa_chain(collection_name: str, k: int = 4,
             session_id: str = "") -> RunnableSerializable:
    """Create a QA chain.

    Parameters
    ----------
    collection_name : str
        The name of a Milvus Collection
    k : int, optional
        Return the top k chunks, by default 4
    session_id : str, optional
        The session id for filtering session data, by default ""
=======

def qa(collection_name: str, query: str, k: int = 4, session_id: str = None):
    """
    Runs query on collection_name and returns an answer along with the top k source chunks
>>>>>>> 160e0652

    Returns
    -------
    RunnableSerializable
        A LangChain Runnable QA chain

    """
<<<<<<< HEAD
=======
    if check_params(collection_name, query, k, session_id):
        return check_params(collection_name, query, k, session_id)

>>>>>>> 160e0652
    db = load_db(collection_name)
    llm = ChatOpenAI(model="gpt-3.5-turbo", temperature=0)
    llm_with_tool = llm.bind_tools(
        [prompts.CitedAnswer],
        tool_choice="CitedAnswer",
    )
    output_parser = JsonOutputKeyToolsParser(key_name="CitedAnswer", return_single=True)
    output_fields = FORMAT_OUTPUTFIELDS[COLLECTION_FORMAT[collection_name]]

    def format_docs_with_id(docs: List[Document]) -> str:
        formatted = [
<<<<<<< HEAD
            f"Chunk ID: {i}\n" + "\n".join(
            [f"Chunk {f.capitalize()}: {doc.metadata[f]}" for f in output_fields]) +
            "\nChunk Text: " + doc.page_content
            # start=1 because the LLM will switch to 1-indexed IDs if chunks are large
            # TODO(Nick): format QA chain docs differently based on chunk size
            for i, doc in enumerate(docs, start=1)
=======
            f"Source ID: {i}\n" + "\n".join([f"Source {field.capitalize()}: {doc.metadata[field]}" for field in
                                             output_fields]) + "\nSource Text: " + doc.page_content
            for i, doc in enumerate(docs)
>>>>>>> 160e0652
        ]
        return "\n\n" + "\n\n".join(formatted)

    doc_format_chain = itemgetter("docs") | RunnableLambda(format_docs_with_id)
    output_chain = prompts.QA_PROMPT | llm_with_tool | output_parser
    if session_id:
        docs = FilteredRetriever(vectorstore=db,
                                 session_filter=session_id,
                                 search_kwargs={"k": k})
    else:
        docs = db.as_retriever(search_kwargs={"k": k})
    return (
        RunnableParallel(question=RunnablePassthrough(), docs=docs)
        .assign(context=doc_format_chain)
        .assign(cited_answer=output_chain)
        .pick(["cited_answer", "docs"])
    )

def qa(collection_name: str, query: str,
       k: int = 4, session_id: str = "") -> dict:
    """Run a QA chain to answer the query and return the top k source chunks.

    Parameters
    ----------
    collection_name : str
        The name of a Milvus Collection
    query : str
        The users query
    k : int, optional
        Return the top k chunks, by default 4
    session_id : str, optional
        The session id for filtering session data, by default ""

    Returns
    -------
    dict
        With success message, result, and sources or else failure message

    """
    if check_params(collection_name, query, k, session_id):
        return check_params(collection_name, query, k, session_id)

    chain = qa_chain(collection_name, k, session_id)
    result = chain.invoke(query)
    cited_sources = [
        {
            # i - 1 because start=1 in format_docs_with_id (see above)
            field: result["docs"][i - 1].metadata[field]
            for field in FORMAT_OUTPUTFIELDS[COLLECTION_FORMAT[collection_name]]
        }
        for i in set(result["cited_answer"][0]["citations"])
    ]
    return {
        "message": "Success",
        "result": {
            "answer": result["cited_answer"][0]["answer"],
            "sources": cited_sources,
        },
    }


def upload_documents(collection_name: str, documents: list[Document]):
<<<<<<< HEAD
    ids = load_db(collection_name).add_documents(
        documents=documents,
        embedding=encoder.get_langchain_embedding_model(COLLECTION_ENCODER[collection_name]),
        connection_args=connection_args,
    )
=======
    ids = load_db(collection_name).add_documents(documents=documents,
                                                 embedding=encoder.get_langchain_embedding_function(
                                                     COLLECTION_ENCODER[collection_name]),
                                                 connection_args=connection_args)
>>>>>>> 160e0652
    num_docs = len(documents)
    if num_docs != len(ids):
        return {"message": f"Failure: expected to upload {num_docs} chunks but got {len(ids)}"}
    return {"message": f"Success: uploaded {num_docs} chunks"}

<<<<<<< HEAD
def get_expr(collection_name: str, expr: str, batch_size: int = 1000) -> dict:
    """Get database entries according to expr.

    Parameters
    ----------
    collection_name : str
        The name of a pymilvus.Collection
    expr : str
        A boolean expression to filter database entries
    batch_size: int, optional
        The batch size used to fetch entries from Milvus, defaults to 1000

    Returns
    -------
    dict
        Contains `message`, `result` list if successful

=======

def delete_expr(collection_name: str, expr: str):
>>>>>>> 160e0652
    """
    if not utility.has_collection(collection_name):
        return {"message": f"Failure: collection {collection_name} does not exist"}
    coll = Collection(collection_name)
    coll.load()
    output_fields = ["text"] + FORMAT_OUTPUTFIELDS[COLLECTION_FORMAT[collection_name]]
    q_iter = coll.query_iterator(
        expr=expr,
        output_fields=output_fields,
        batch_size=batch_size,
    )
    hits = []
    res = q_iter.next()
    while len(res) > 0:
        hits += res
        res = q_iter.next()
    q_iter.close()
    return {"message": "Success", "result": hits}

def delete_expr(collection_name: str, expr: str) -> dict:
    """Delete database entries according to expr.

    Parameters
    ----------
    collection_name : str
        The name of a pymilvus.Collection
    expr : str
        A boolean expression to filter database entries

    """
    if not utility.has_collection(collection_name):
        return {"message": f"Failure: collection {collection_name} does not exist"}
    coll = Collection(collection_name)
    coll.load()
    ids = coll.delete(expr=expr)
    return {"message": f"Success: deleted {ids.delete_count} chunks"}


def session_upload_ocr(file: UploadFile, session_id: str, summary: str, max_chunk_size: int = 1000,
                       chunk_overlap: int = 150):
    reader = quickstart_ocr(file)
    documents = [
        Document(
            page_content=page,
            metadata={"source": file.filename, "page": page_number, "session_id": session_id, "user_summary": summary},
        )
        for page_number, page in enumerate([reader], start=1)
    ]
    text_splitter = RecursiveCharacterTextSplitter(chunk_size=max_chunk_size, chunk_overlap=chunk_overlap)
    documents = text_splitter.split_documents(documents)

    # summarize
    chain = load_summarize_chain(LangChainOpenAI(temperature=0), chain_type="map_reduce")
    result = chain.invoke({"input_documents": documents[:200]})
    for doc in documents:
        doc.metadata["ai_summary"] = result["output_text"].strip()

    # upload
    return upload_documents(SESSION_PDF, documents)


def session_source_summaries(session_id: str, batch_size: int = 1000):
    coll = Collection(SESSION_PDF)
    coll.load()
    q_iter = coll.query_iterator(expr=f"session_id=='{session_id}'",
                                 output_fields=["source", "ai_summary", "user_summary"], batch_size=batch_size)
    source_summaries = {}
    res = q_iter.next()
    while len(res) > 0:
        for item in res:
            if item["source"] not in source_summaries:
                source_summaries[item["source"]] = {"ai_summary": item["ai_summary"]}
                if item["user_summary"] != item["source"]:
                    source_summaries[item["source"]]["user_summary"] = item["user_summary"]
        res = q_iter.next()
    q_iter.close()
    return source_summaries


class FilteredRetriever(VectorStoreRetriever):
    vectorstore: VectorStore
    search_type: str = "similarity"
    search_kwargs: dict = Field(default_factory=dict)
    session_filter: str

    def get_relevant_documents(self, query: str) -> List[Document]:
        docs = []
        k = self.search_kwargs["k"]
        # TODO: determine if get_relevant_documents() kwargs param supports filtering by metadata
        # double k on each call to get_relevant_documents() until there are k filtered documents
        while len(docs) < k:
            results = self.vectorstore.as_retriever(search_kwargs={"k": k}).get_relevant_documents(query=query)
            docs += [doc for doc in results if doc.metadata['session_id'] == self.session_filter and doc not in docs]
            k = 2 * k
        return docs[:self.search_kwargs["k"]]<|MERGE_RESOLUTION|>--- conflicted
+++ resolved
@@ -10,11 +10,7 @@
 from fastapi import UploadFile
 from google.api_core.client_options import ClientOptions
 from google.cloud import documentai
-<<<<<<< HEAD
 from langchain.chains.summarize import load_summarize_chain
-=======
-from langchain.chains import load_summarize_chain
->>>>>>> 160e0652
 from langchain.output_parsers.openai_tools import JsonOutputKeyToolsParser
 from langchain.text_splitter import RecursiveCharacterTextSplitter
 from langchain_community.vectorstores.milvus import Milvus
@@ -52,11 +48,8 @@
 
 import encoder
 import prompts
-<<<<<<< HEAD
-=======
 
 langfuse_handler = CallbackHandler()
->>>>>>> 160e0652
 
 connection_args = loads(os.environ["Milvus"])
 # test connection to db, also needed to use utility functions
@@ -263,14 +256,9 @@
 FORMAT_OUTPUTFIELDS = {
     PDF: ["source", "page"],
     HTML: [],
-<<<<<<< HEAD
-    CAP: ["opinion_author", "opinion_type", "case_name_abbreviation", "decision_date", "cite", "court_name", "jurisdiction_name"],
-    COURTLISTENER: ["source"],
-=======
     CAP: ["opinion_author", "opinion_type", "case_name_abbreviation", "decision_date", "cite", "court_name",
           "jurisdiction_name"],
     COURTLISTENER: ["source"]
->>>>>>> 160e0652
 }
 # can customize index params with param field assuming you know index type
 SEARCH_PARAMS = {
@@ -281,7 +269,6 @@
 # AUTOINDEX is only supported through Zilliz, not standalone Milvus
 AUTO_INDEX = {
     "index_type": "AUTOINDEX",
-<<<<<<< HEAD
     "metric_type": "IP",
 }
 
@@ -291,17 +278,6 @@
     if utility.has_collection(name):
         print(f"error: collection {name} already exists")
         return None
-=======
-    "metric_type": "IP"
-}
-
-
-def create_collection(name: str, description: str = "", extra_fields: list[FieldSchema] = [],
-                      params: encoder.EncoderParams = encoder.DEFAULT_PARAMS):
-    if utility.has_collection(name):
-        print(f"error: collection {name} already exists")
-        return
->>>>>>> 160e0652
 
     # TODO: if possible, support custom embedding size for huggingface models
     # TODO: support other OpenAI models
@@ -310,14 +286,8 @@
                            auto_id=True)
     # unstructured chunk lengths are sketchy
     text_field = FieldSchema(name="text", dtype=DataType.VARCHAR, description="The source text", max_length=65535)
-<<<<<<< HEAD
     embedding_field = FieldSchema(name="vector", dtype=DataType.FLOAT_VECTOR, dim=params.dim, description="The embedded text")
     schema = CollectionSchema(fields=[pk_field, embedding_field, text_field, *extra_fields],
-=======
-    embedding_field = FieldSchema(name="vector", dtype=DataType.FLOAT_VECTOR, dim=params.dim,
-                                  description="The embedded text")
-    schema = CollectionSchema(fields=[pk_field, embedding_field, text_field] + extra_fields,
->>>>>>> 160e0652
                               auto_id=True, enable_dynamic_field=True, description=description)
     coll = Collection(name=name, schema=schema)
     coll.create_index("vector", index_params=AUTO_INDEX, index_name="auto_index")
@@ -338,12 +308,8 @@
         auto_id=True,
     )
 
-<<<<<<< HEAD
+
 def check_params(collection_name: str, query: str, k: int, session_id: str = ""):
-=======
-
-def check_params(collection_name: str, query: str, k: int, session_id: str = None):
->>>>>>> 160e0652
     if not utility.has_collection(collection_name):
         return {"message": f"Failure: collection {collection_name} not found"}
     if not query or query == "":
@@ -358,13 +324,8 @@
         return {"message": f"Failure: format for collection {collection_name} not found"}
     return None
 
-<<<<<<< HEAD
-def query(collection_name: str, query: str, k: int = 4, expr: str = "", session_id: str = ""):
-    if check_params(collection_name, query, k, session_id):
-        return check_params(collection_name, query, k, session_id)
-=======
-
-def query(collection_name: str, q: str, k: int = 4, expr: str = None, session_id: str = None) -> dict:
+
+def query(collection_name: str, query: str, k: int = 4, expr: str = "", session_id: str = "") -> dict:
     """
     This queries the given collection
     Args:
@@ -379,7 +340,6 @@
     """
     if check_params(collection_name, q, k, session_id):
         return check_params(collection_name, q, k, session_id)
->>>>>>> 160e0652
 
     coll = Collection(collection_name)
     coll.load()
@@ -406,7 +366,7 @@
         return {"message": "Success", "result": res}
     return {"message": "Failure: unable to complete search"}
 
-<<<<<<< HEAD
+  
 def qa_chain(collection_name: str, k: int = 4,
              session_id: str = "") -> RunnableSerializable:
     """Create a QA chain.
@@ -419,12 +379,6 @@
         Return the top k chunks, by default 4
     session_id : str, optional
         The session id for filtering session data, by default ""
-=======
-
-def qa(collection_name: str, query: str, k: int = 4, session_id: str = None):
-    """
-    Runs query on collection_name and returns an answer along with the top k source chunks
->>>>>>> 160e0652
 
     Returns
     -------
@@ -432,12 +386,6 @@
         A LangChain Runnable QA chain
 
     """
-<<<<<<< HEAD
-=======
-    if check_params(collection_name, query, k, session_id):
-        return check_params(collection_name, query, k, session_id)
-
->>>>>>> 160e0652
     db = load_db(collection_name)
     llm = ChatOpenAI(model="gpt-3.5-turbo", temperature=0)
     llm_with_tool = llm.bind_tools(
@@ -449,18 +397,12 @@
 
     def format_docs_with_id(docs: List[Document]) -> str:
         formatted = [
-<<<<<<< HEAD
             f"Chunk ID: {i}\n" + "\n".join(
             [f"Chunk {f.capitalize()}: {doc.metadata[f]}" for f in output_fields]) +
             "\nChunk Text: " + doc.page_content
             # start=1 because the LLM will switch to 1-indexed IDs if chunks are large
             # TODO(Nick): format QA chain docs differently based on chunk size
             for i, doc in enumerate(docs, start=1)
-=======
-            f"Source ID: {i}\n" + "\n".join([f"Source {field.capitalize()}: {doc.metadata[field]}" for field in
-                                             output_fields]) + "\nSource Text: " + doc.page_content
-            for i, doc in enumerate(docs)
->>>>>>> 160e0652
         ]
         return "\n\n" + "\n\n".join(formatted)
 
@@ -523,24 +465,17 @@
 
 
 def upload_documents(collection_name: str, documents: list[Document]):
-<<<<<<< HEAD
     ids = load_db(collection_name).add_documents(
         documents=documents,
         embedding=encoder.get_langchain_embedding_model(COLLECTION_ENCODER[collection_name]),
         connection_args=connection_args,
     )
-=======
-    ids = load_db(collection_name).add_documents(documents=documents,
-                                                 embedding=encoder.get_langchain_embedding_function(
-                                                     COLLECTION_ENCODER[collection_name]),
-                                                 connection_args=connection_args)
->>>>>>> 160e0652
     num_docs = len(documents)
     if num_docs != len(ids):
         return {"message": f"Failure: expected to upload {num_docs} chunks but got {len(ids)}"}
     return {"message": f"Success: uploaded {num_docs} chunks"}
 
-<<<<<<< HEAD
+
 def get_expr(collection_name: str, expr: str, batch_size: int = 1000) -> dict:
     """Get database entries according to expr.
 
@@ -558,10 +493,6 @@
     dict
         Contains `message`, `result` list if successful
 
-=======
-
-def delete_expr(collection_name: str, expr: str):
->>>>>>> 160e0652
     """
     if not utility.has_collection(collection_name):
         return {"message": f"Failure: collection {collection_name} does not exist"}
