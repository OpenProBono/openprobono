--- conflicted
+++ resolved
@@ -1,11 +1,8 @@
 """Functions for managing and searching vectors and collections in Milvus."""
-<<<<<<< HEAD
 import io
-=======
 from __future__ import annotations
 
 import logging
->>>>>>> 07fc7583
 import mimetypes
 import os
 from json import loads
@@ -163,12 +160,6 @@
                     urls.append(link)
 
     try:
-        if(".pdf" in site):
-            elements = partition_pdf(file=io.BytesIO(r.content))
-        else:
-            elements = partition(url=site)
-    except Exception as error:
-        print("Error in regular partition: " + str(error))
         elements = partition(url=site, content_type="text/html")
     e_text = ""
     for el in elements:
@@ -249,48 +240,6 @@
 # used to cache collection params from firebase
 COLLECTION_PARAMS = {}
 
-<<<<<<< HEAD
-# collections by jurisdiction?
-# TODO(Nick): get collection names from Milvus
-US = "USCode"
-NC = "NCGeneralStatutes"
-CAP = "CAP"
-SESSION_PDF = "SessionPDF"
-COURTLISTENER = "courtlistener"
-SEARCH_COLLECTION = "search_collection"
-COLLECTIONS = {US, NC, CAP, COURTLISTENER}
-# collection -> encoder mapping
-# TODO(Nick): make this a file or use firebase?
-COLLECTION_ENCODER = {
-    US: encoder.DEFAULT_PARAMS,
-    NC: encoder.DEFAULT_PARAMS,
-    CAP: encoder.DEFAULT_PARAMS,
-    COURTLISTENER: encoder.EncoderParams(encoder.OPENAI_ADA_2, None),
-    SESSION_PDF: encoder.EncoderParams(encoder.OPENAI_ADA_2, None),
-    SEARCH_COLLECTION: encoder.EncoderParams(encoder.OPENAI_ADA_2, None),
-}
-
-PDF = "PDF"
-HTML = "HTML"
-COLLECTION_FORMAT = {
-    US: PDF,
-    NC: PDF,
-    SESSION_PDF: PDF,
-    CAP: CAP,
-    COURTLISTENER: COURTLISTENER,
-    SEARCH_COLLECTION: HTML,
-}
-
-FORMAT_OUTPUTFIELDS = {
-    PDF: ["source", "page"],
-    HTML: [],
-    CAP: ["opinion_author", "opinion_type", "case_name_abbreviation", "decision_date", "cite", "court_name",
-          "jurisdiction_name"],
-    COURTLISTENER: ["source"],
-}
-# can customize index params with param field assuming you know index type
-=======
->>>>>>> 07fc7583
 SEARCH_PARAMS = {
     "anns_field": "vector",
     "param": {}, # can customize index params assuming you know index type
@@ -509,11 +458,6 @@
           k: int = 4, expr: str = "", session_id: str = "") -> dict:
     """Run a query on a given collection.
 
-<<<<<<< HEAD
-def query(collection_name: str, q: str, k: int = 4, expr: str = "", session_id: str = "") -> dict:
-    if check_params(collection_name, q, k, session_id):
-        return check_params(collection_name, q, k, session_id)
-=======
     Parameters
     ----------
     collection_name : str
@@ -535,7 +479,6 @@
     """
     if query_check(collection_name, query, k, session_id):
         return query_check(collection_name, query, k, session_id)
->>>>>>> 07fc7583
 
     coll = Collection(collection_name)
     coll.load()
@@ -574,10 +517,6 @@
         return {"message": "Success", "result": res}
     return {"message": "Failure: unable to complete search"}
 
-<<<<<<< HEAD
-
-=======
->>>>>>> 07fc7583
 def qa_chain(collection_name: str, k: int = 4,
              session_id: str = "") -> RunnableSerializable:
     """Create a QA chain.
