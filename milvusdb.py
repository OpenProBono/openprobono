--- conflicted
+++ resolved
@@ -14,7 +14,6 @@
 from langchain import hub
 from langchain.chains import create_retrieval_chain, load_summarize_chain
 from langchain.chains.combine_documents import create_stuff_documents_chain
-<<<<<<< HEAD
 from langchain.prompts import ChatPromptTemplate
 from langchain.embeddings.base import Embeddings
 from langchain.docstore.document import Document
@@ -25,30 +24,13 @@
 from pypdf import PdfReader
 from unstructured.partition.auto import partition_text
 from unstructured.chunking.basic import chunk_elements
+from unstructured.partition.auto import partition
 from langchain_community.document_loaders import PyPDFLoader
 from langchain_community.vectorstores.milvus import Milvus
-from pymilvus import utility, connections, Collection, CollectionSchema, FieldSchema, DataType
-from json import loads
-from typing import List
-from fastapi import UploadFile
-=======
-from langchain.docstore.document import Document
-from langchain.embeddings.base import Embeddings
-from langchain.prompts import ChatPromptTemplate
-from langchain.text_splitter import (RecursiveCharacterTextSplitter,
-                                     TextSplitter)
-from langchain_community.document_loaders import PyPDFLoader
-from langchain_community.vectorstores.milvus import Milvus
-from langchain_core.vectorstores import Field, VectorStoreRetriever
-from langchain_openai import OpenAIEmbeddings
 from langchain_openai.llms import OpenAI
 from networkx import circular_layout
-from pymilvus import (Collection, CollectionSchema, DataType, FieldSchema,
-                      connections, utility)
-from pypdf import PdfReader
+from pymilvus import utility, connections, Collection, CollectionSchema, FieldSchema, DataType
 from sqlalchemy import desc
-from unstructured.partition.auto import partition
->>>>>>> 0201f7b7
 
 connection_args = loads(os.environ["Milvus"])
 # test connection to db, also needed to use utility functions
@@ -311,7 +293,6 @@
     """
     Runs query on collection_name and returns an answer along with the top k source chunks
 
-<<<<<<< HEAD
     Args
         collection_name: the name of a pymilvus.Collection
         query: the user query
@@ -322,42 +303,6 @@
     """
     if check_params(collection_name, query, k, session_id):
         return check_params(collection_name, query, k, session_id)
-=======
-def create_collection(collection_name: str, description: str, embedding_dim: int = 1536,
-                          max_chunk_size: int = 1000, chunk_overlap: int = 150, max_src_length: int = 256) -> bool:
-    if utility.has_collection(collection_name):
-        print(f"error: collection {collection_name} already exists")
-        return False
-    
-    # TODO: if possible, support custom embedding size for huggingface models
-    # TODO: support other OpenAI models
-    # define schema, create collection, create index on vectors
-    pk_field = FieldSchema(name="pk", dtype=DataType.INT64, is_primary=True, description="The primary key", auto_id=True)
-    # unstructured chunk lengths are sketchy
-    #text_field = FieldSchema(name="text", dtype=DataType.VARCHAR, description="The source text", max_length=2 * embedding_dim)
-    embedding_field = FieldSchema(name="vector", dtype=DataType.FLOAT_VECTOR, dim=embedding_dim, description="The embedded text")
-    source_field = FieldSchema(name="source", dtype=DataType.VARCHAR, description="The source file", max_length=max_src_length)
-    schema = CollectionSchema(fields=[pk_field, embedding_field, source_field],
-                              auto_id=True, enable_dynamic_field=True, description=description)
-    coll = Collection(name=collection_name, schema=schema)
-    index_params = {"index_type": "HNSW", "metric_type": "L2", "params": {"M": 8, "efConstruction": 64}}
-    coll.create_index("vector", index_params=index_params, index_name="HnswL2M8eFCons64Index")
-
-    return True
-
-def create_collection_pdf(collection_name: str, directory: str, embedding_dim: int = 1536,
-                          max_chunk_size: int = 1000, chunk_overlap: int = 150, max_src_length: int = 256) -> bool:
-    if utility.has_collection(collection_name):
-        print(f"error: collection {collection_name} already exists")
-        return False
-    if not os.path.exists(os.path.join(directory, "description.txt")):
-        print("""error: a description.txt file containing a brief description of the 
-              collection must be in the same directory as the data""")
-        return False
-    
-    with open(os.path.join(directory, "description.txt")) as f:
-        description = ' '.join(f.readlines())
->>>>>>> 0201f7b7
     
     db = load_db(collection_name)
     retrieval_qa_chat_prompt: ChatPromptTemplate = hub.pull("langchain-ai/retrieval-qa-chat")
@@ -451,9 +396,6 @@
         return {"message": f"Failure: expected to upload {num_docs} chunks for {file.filename} but got {len(ids)}"}
     return {"message": f"Success: uploaded {file.filename} as {num_docs} chunks"}
 
-<<<<<<< HEAD
-def session_source_summaries(session_id: str, batch_size: int = 1000):
-=======
 def session_upload_ocr(file: UploadFile, session_id: str, summary: str, max_chunk_size: int = 1000, chunk_overlap: int = 150):
     reader = quickstart_ocr(file)
     documents = [
@@ -479,8 +421,7 @@
         return {"message": f"Failure: expected to upload {num_docs} chunk{'s' if num_docs > 1 else ''} for {file.filename} but got {len(ids)}"}
     return {"message": f"Success: uploaded {file.filename} as {num_docs} chunk{'s' if num_docs > 1 else ''}"}
 
-def session_source_summaries(session_id: str):
->>>>>>> 0201f7b7
+def session_source_summaries(session_id: str, batch_size: int = 1000):
     coll = Collection(SESSION_PDF)
     coll.load()
     q_iter = coll.query_iterator(expr=f"session_id=='{session_id}'", output_fields= ["source", "ai_summary", "user_summary"], batch_size=batch_size)
@@ -488,7 +429,6 @@
     res = q_iter.next()
     while len(res) > 0:
         for item in res:
-<<<<<<< HEAD
             if item["source"] not in source_summaries:
                 source_summaries[item["source"]] = {"ai_summary": item["ai_summary"]}
                 if item["user_summary"] != item["source"]:
@@ -496,72 +436,6 @@
         res = q_iter.next()
     q_iter.close()
     return source_summaries
-=======
-            if item["source"] not in source_summary:
-                source_summary[item["source"]] = {"ai_summary": item["ai_summary"], "user_summary": item["user_summary"]}
-    return source_summary
-
-def collection_upload_pdf(file: UploadFile, collection: str, summary: str, max_chunk_size: int = 1000, chunk_overlap: int = 150):
-    if not file.filename.endswith(".pdf"):
-        return {"message": f"Failure: {file.filename} is not a PDF file"}
-    
-    # parse
-    reader = PdfReader(file.file)
-    documents = [
-        Document(
-            page_content=page.extract_text(),
-            metadata={"source": file.filename, "page": page_number, "user_summary": summary},
-        )
-        for page_number, page in enumerate(reader.pages, start=1)
-    ]
-    text_splitter = RecursiveCharacterTextSplitter(chunk_size=max_chunk_size, chunk_overlap=chunk_overlap)
-    documents = text_splitter.split_documents(documents)
-
-    # summarize
-    chain = load_summarize_chain(OpenAI(temperature=0), chain_type="map_reduce")
-    result = chain.invoke({"input_documents": documents[:200]})
-    for doc in documents:
-        doc.metadata["ai_summary"] = result["output_text"].strip()
-
-    # upload
-    ids = load_db(collection).add_documents(documents=documents, embedding=OpenAIEmbeddings(), connection_args=connection_args)
-    num_docs = len(documents)
-    if num_docs != len(ids):
-        return {"message": f"Failure: expected to upload {num_docs} chunk{'s' if num_docs > 1 else ''} for {file.filename} but got {len(ids)}"}
-    return {"message": f"Success: uploaded {file.filename} as {num_docs} chunk{'s' if num_docs > 1 else ''}"}
-
-def qa(database_name: str, query: str, k: int = 4, session_id: str = None):
-    """
-    Runs query on database_name and returns an answer along with the top k source chunks
-
-    This should be similar to db_bot, but using newer langchain LCEL
-
-    Args
-        database_name: the name of a pymilvus.Collection
-        query: the user query
-        k: return the top k chunks
-        session_id: the session id for filtering session data
-
-    Returns dict with success or failure message and a result if success
-    """
-    if check_params(database_name, query, k, session_id):
-        return check_params(database_name, query, k, session_id)
-    
-    db = load_db(database_name)
-    retrieval_qa_chat_prompt: ChatPromptTemplate = hub.pull("langchain-ai/retrieval-qa-chat")
-    llm = OpenAI(temperature=0)
-    if session_id:
-        retriever = FilteredRetriever(vectorstore=db.as_retriever(), session_filter=session_id, search_kwargs={"k": k})
-    else:
-        retriever = db.as_retriever(search_kwargs={"k": k})
-    combine_docs_chain = create_stuff_documents_chain(llm, retrieval_qa_chat_prompt)
-    retrieval_chain = create_retrieval_chain(retriever, combine_docs_chain)
-    result = retrieval_chain.invoke({"input": query})
-    cited_sources = []
-    for doc in result["context"]:
-        cited_sources.append({"source": doc.metadata["source"], "page": doc.metadata["page"]})
-    return {"message": "Success", "result": {"answer": result["answer"].strip(), "sources": cited_sources}}
->>>>>>> 0201f7b7
 
 class FilteredRetriever(VectorStoreRetriever):
     vectorstore: VectorStore
@@ -570,7 +444,6 @@
     session_filter: str
     
     def get_relevant_documents(self, query: str) -> List[Document]:
-<<<<<<< HEAD
         docs = []
         k = self.search_kwargs["k"]
         # TODO: determine if get_relevant_documents() kwargs param supports filtering by metadata
@@ -668,12 +541,4 @@
                         print(f" error: expected {current_batch_size} uploads but got {result.insert_count}")
                 num_chunks += num_case_chunks
         print(f"uploaded {num_chunks} chunks")
-        print()
-=======
-        results = self.vectorstore.get_relevant_documents(query=query)
-        return [doc for doc in results if doc.metadata['session_id'] == self.session_filter]
-    
-
-
-    
->>>>>>> 0201f7b7
+        print()