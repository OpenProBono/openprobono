<<<<<<< HEAD
"""Prompts to use with LLMs."""
=======
"""Prompts used all across our system."""
from typing import List
>>>>>>> 641ed9ed

from langchain_core.prompts import (
    ChatPromptTemplate,
    HumanMessagePromptTemplate,
    MessagesPlaceholder,
    PromptTemplate,
    SystemMessagePromptTemplate,
)

MAX_NUM_TOOLS = 8

MULTIPLE_TOOLS_PROMPT = (
    "You are a legal expert, tasked with answering any question about law. ALWAYS use "
    "tools to answer questions.\n\n"
    "Combine tool results into a coherent answer. If you used a tool, ALWAYS return a "
    '"SOURCES" part in your answer.'
)

QA_PROMPT = ChatPromptTemplate.from_messages(
    [
        (
            "system",
            (
                "You're a legal expert. Given a question and chunks of legal text, "
                "answer the user question. If none of the chunks answer the question, "
                "just say you don't know.\n\nHere are the chunks:{context}"
            ),
        ),
        ("human", "{question}"),
    ],
)

# https://docs.anthropic.com/claude/docs/tool-use-examples
# To prompt Sonnet or Haiku to better assess the user query before making tool calls,
# the following prompt can be used:"
ANTHROPIC_SONNET_TOOL_PROMPT = (
    "Answer the user's request using relevant tools (if they are available). "
    "Before calling a tool, do some analysis within <thinking></thinking> tags. "
    "First, think about which of the provided tools is the relevant tool to answer the "
    "user's request. Second, go through each of the required parameters of the "
    " relevant tool and determine if the user has directly provided or given enough "
    "information to infer a value. When deciding if the parameter can be inferred, "
    "carefully consider all the context to see if it supports a specific value. If all "
    "of the required parameters are present or can be reasonably inferred, close the "
    "thinking tag and proceed with the tool call. BUT, if one of the values for a "
    "required parameter is missing, DO NOT invoke the function (not even with fillers "
    "for the missing params) and instead, ask the user to provide the missing "
    "parameters. DO NOT ask for more information on optional parameters if it is not "
    "provided."
)

# based on moderation prompt from Anthropic's API:
# https://docs.anthropic.com/claude/docs/content-moderation
MODERATION_PROMPT = (
    "A human user is in dialogue with an AI. The human is asking the AI questions "
    "about legal information and resources. Here is the most recent request from "
    "the user:<user query>{user_input}</user query>\n\n"
    "If the user's request refers to harmful, pornographic, or illegal activities, "
    "reply with (Y). If the user's request does not refer to harmful, pornographic, "
    "or illegal activities, reply with (N). Reply with nothing else other than (Y) or "
    "(N)."
)

SUMMARY_PROMPT = (
    "Write a concise summary of the following text delimited by triple backquotes. "
    "Return your response in bullet points which covers the key points of the text."
    "\n\n```{text}```\n\n"
    "BULLET POINT SUMMARY:"
)

SUMMARY_MAP_PROMPT = (
    "Write a concise summary of the following text delimited by triple backquotes."
    "\n\n```{text}```\n\n"
    "CONCISE SUMMARY:"
)

SUMMARY_REFINE_PROMPT = (
    "Taking the following context delimited by triple backquotes into consideration:"
    "\n\n```{context}```\n\n"
    "Write a concise summary of the following text delimited by triple backquotes."
    "\n\n```{text}```\n\n"
    "CONCISE SUMMARY:"
)

HIVE_QA_PROMPT = (
    "You are a legal assistant that provides factual information about "
    "legal code based on the following prompts.  After using information "
    "from a selected prompt, please attempt to provide a reference to the "
    "section that the information was pulled from. If a question does not "
    "make sense or is not factually coherent, explain why instead of "
    "answering something not correct. Please respond clearly and concisely "
    "as if talking to the customer directly."
)

<<<<<<< HEAD
OPB_BOT_PROMPT = ChatPromptTemplate(
    input_variables=["agent_scratchpad", "input"],
    input_types={
        "chat_history": list,
        "agent_scratchpad": list,
    },
    messages=[
        SystemMessagePromptTemplate(
            prompt=PromptTemplate(input_variables=[],template=MULTIPLE_TOOLS_PROMPT),
        ),
        MessagesPlaceholder(variable_name="chat_history", optional=True),
        HumanMessagePromptTemplate(
            prompt=PromptTemplate(input_variables=["input"], template="{input}"),
        ),
        MessagesPlaceholder(variable_name="agent_scratchpad"),
    ],
)
=======
    answer: str = Field(description="The answer to the user question, which is based only on the given chunks.")
    citations: List[int] = Field(description="The integer IDs of the SPECIFIC chunks which justify the answer.")



#for bot.py
COMBINE_TOOL_OUTPUTS_TEMPLATE = """You are a legal expert, tasked with answering any questions about law. ALWAYS use tools to answer questions.

Combine tool results into a coherent answer. If you used a tool, ALWAYS return a "SOURCES" part in your answer.
"""


#these are not used currently
ANSWER_TEMPLATE = """GENERAL INSTRUCTIONS
    You are a legal expert. Your task is to compose a response to the user's question using the information in the given context.

    CONTEXT:
    {context}

    USER QUESTION
    {input}"""

TOOLS_TEMPLATE = """GENERAL INSTRUCTIONS
    You are a legal expert. Your task is to decide which tools to use to answer a user's question. You can use up to X tools, and you can use tools multiple times with different inputs as well.

    These are the tools which are at your disposal
    {tools}

    When choosing tools, use this template:
    {{"tool": "name of the tool", "input": "input given to the tool"}}

    USER QUESTION
    {input}

    ANSWER FORMAT
    {{"tools":["<FILL>"]}}"""
>>>>>>> 641ed9ed
<|MERGE_RESOLUTION|>--- conflicted
+++ resolved
@@ -1,9 +1,4 @@
-<<<<<<< HEAD
 """Prompts to use with LLMs."""
-=======
-"""Prompts used all across our system."""
-from typing import List
->>>>>>> 641ed9ed
 
 from langchain_core.prompts import (
     ChatPromptTemplate,
@@ -98,7 +93,7 @@
     "as if talking to the customer directly."
 )
 
-<<<<<<< HEAD
+
 OPB_BOT_PROMPT = ChatPromptTemplate(
     input_variables=["agent_scratchpad", "input"],
     input_types={
@@ -116,10 +111,6 @@
         MessagesPlaceholder(variable_name="agent_scratchpad"),
     ],
 )
-=======
-    answer: str = Field(description="The answer to the user question, which is based only on the given chunks.")
-    citations: List[int] = Field(description="The integer IDs of the SPECIFIC chunks which justify the answer.")
-
 
 
 #for bot.py
@@ -152,5 +143,4 @@
     {input}
 
     ANSWER FORMAT
-    {{"tools":["<FILL>"]}}"""
->>>>>>> 641ed9ed
+    {{"tools":["<FILL>"]}}"""