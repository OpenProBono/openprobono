"""Written by Arman Aydemir. This file contains the main models/classes."""
from __future__ import annotations

import uuid
from enum import Enum, unique
from typing import List

from pydantic import BaseModel

from app.prompts import COMBINE_TOOL_OUTPUTS_TEMPLATE


def get_uuid_id() -> str:
    """Get a string UUID4 ID."""
    return str(uuid.uuid4())

def get_int64() -> int:
    """Get a 64-bit integer ID."""
    max_int64 = 2 ** 63 - 1
    int64 = uuid.uuid1().int>>64
    return int64 % max_int64

@unique
class SearchMethodEnum(str, Enum):
    """Enumeration class representing different search methods."""

    serpapi = "serpapi"
    dynamic_serpapi = "dynamic_serpapi"
    google = "google"
    courtlistener = "courtlistener"
    courtroom5 = "courtroom5"
    dynamic_courtroom5 = "dynamic_courtroom5"

@unique
class SummaryMethodEnum(str, Enum):
    """Enumeration class representing different ways of summarizing text."""

    stuffing = "stuffing"
    stuff_reduce = "stuff_reduce"
    map_reduce = "map_reduce"
    refine = "refine"
    gemini_full = "gemini_full" #is special case because it uses gemini instead of same llm as chat itself.

@unique
class VDBMethodEnum(str, Enum):
    """Enumeration class representing different VDB methods."""

    query = "query"
    get_source = "get_source"


@unique
class EngineEnum(str, Enum):
    """Enumeration class representing different engine options."""

    openai = "openai"
    hive = "hive"
    anthropic = "anthropic"
    google = "google"


@unique
class AnthropicModelEnum(str, Enum):
    """Enumeration class representing different Anthropic chat models."""

    claude_3_5_sonnet = "claude-3-5-sonnet-20240620"
    claude_3_opus = "claude-3-opus-20240229"
    claude_3_sonnet = "claude-3-sonnet-20240229"
    claude_3_haiku = "claude-3-haiku-20240307"


@unique
class GoogleModelEnum(str, Enum):
    """Enumeration class representing different Google models."""

    gemini_1_5_flash = "gemini-1.5-flash"
    gemini_1_5_pro = "gemini-1.5-pro"


@unique
class HiveModelEnum(str, Enum):
    """Enumeration class representing different Hive chat models."""

    hive_7b = "hive-7b"
    hive_70b = "hive-70b"


@unique
class OpenAIModelEnum(str, Enum):
    """Enumeration class representing different OpenAI models."""

    gpt_3_5 = "gpt-3.5-turbo-0125"
    gpt_3_5_1106 = "gpt-3.5-turbo-1106"
    gpt_4 = "gpt-4"
    gpt_4o = "gpt-4o"
    gpt_4o_240806 = "gpt-4o-2024-08-06"
    gpt_4o_mini = "gpt-4o-mini"
    gpt_4_turbo = "gpt-4-turbo-preview"
    gpt_4_1106 = "gpt-4-turbo-1106-preview"
    o1_preview = "o1-preview"
    o1_mini = "o1-mini"
    mod_stable = "text-moderation-stable"
    mod_latest = "text-moderation-latest"
    embed_large = "text-embedding-3-large" # 3072 dimensions, can project down
    embed_small = "text-embedding-3-small" # 1536 dimensions, can project down
    embed_ada_2 = "text-embedding-ada-002" # 1536 dimensions, can't project down


@unique
class VoyageModelEnum(str, Enum):
    """Enumeration class representing different Voyage embedding models."""

    large_2_instruct = "voyage-large-2-instruct" # 16000 context length, 1024 dim
    law = "voyage-law-2" # 16000 context length, 1024 dim


@unique
class MilvusMetadataEnum(str, Enum):
    """Enumeration class representing different ways of storing metadata in Milvus.

    json = a single `metadata` field containing json
    field = explicitly defined metadata fields
    no_field = no metadata field
    """

    json = "json"
    field = "field"
    no_field = "none"


class ChatModelParams(BaseModel):
    """Define a chat model for RAG."""

    engine: EngineEnum = EngineEnum.openai
    model: str = OpenAIModelEnum.gpt_4o_mini.value
    seed: int = 0
    temperature: float = 0.0


class EncoderParams(BaseModel):
    """Define the embedding model for a Collection."""

    name: str = OpenAIModelEnum.embed_small.value
    dim: int = 768


class BotRequest(BaseModel):
    """Model class representing a bot request.

    Attributes
    ----------
        system_prompt (str): The system prompt.
        message_prompt (str): The message prompt.
        model (str): The model to be used.
        search_tools (List[SearchTool]): The list of search tools.
        vdb_tools (List[VDBTool]): The list of VDB tools.
        engine (EngineEnum): The engine to be used.
        api_key (str): The API key.

    """

    system_prompt: str = COMBINE_TOOL_OUTPUTS_TEMPLATE
    message_prompt: str = ""
    search_tools: List[SearchTool] = []
    vdb_tools: List[VDBTool] = []
    chat_model: ChatModelParams = ChatModelParams()
    api_key: str = ""


class OpinionSearchRequest(BaseModel):
    """Model class representing an opinion search request.

    Attributes
    ----------
    query : str
        The query
    k : int, optional
        The number of results to return, by default 5
    jurisdictions : list[str] | None, optional
        The two-letter abbreviations of a state or territory, e.g. 'NJ' or 'TX',
        to filter query results by state. Use 'us-app' for federal appellate,
        'us-dis' for federal district, 'us-sup' for supreme court, 'us-misc'
        for federal special. By default None.
    keyword_query: str | None, optional
        The users keyword query, by default None
    after_date : str | None, optional
        The after date for the query date range in YYYY-MM-DD format, by default None
    before_date : str | None, optional
        The before date for the query date range in YYYY-MM-DD format, by default None

    """

    query: str
    k: int = 5
    jurisdictions: list[str] | None = None
    keyword_query: str | None = None
    after_date: str | None = None
    before_date: str | None = None

class OpinionFeedback(BaseModel):
    """Model class representing an opinion feedback request.

    Attributes
    ----------
        feedback_text (str): The feedback text
        opinion_id (int): The opinion ID.
        api_key (str): The API key.

    """

    feedback_text: str
    opinion_id: int
    api_key: str = ""

class LISTTerm(BaseModel):
    """Model class representing a term in the LIST taxonomy.

    Attributes
    ----------
        code (str): The term code
        title (str): The term title
        definition (str): The term definition
        parent_codes (list[str]): The parent term codes
        taxonomies (list[str]): The taxonomies the term belongs to
        children (list[LISTTerm]): The terms children

    """

    code: str
    title: str
    definition: str
    parent_codes: list[str] = []
    taxonomies: list[str] = []
    children: list[LISTTerm] = []

class LISTTermProb(BaseModel):
    """Model class representing a prediction of a LIST term from an issue classifier.

    Attributes
    ----------
        title (str): The term title
        probability (float): The term probability

    """

    title: str
    probability: float

class SearchTool(BaseModel):
    """Model class representing a search tool.

    Attributes
    ----------
        method (SearchMethodEnum): The search method to be used.
        summary_method (SummaryMethodEnum): The summary method to be used (not always used depending on the type of serach method, currently only dynamic serpapi)
        name (str): The name of the search tool.
        prompt (str): The prompt for the search tool.
        prefix (str): The prefix for the search tool.
        jurisdictions (list[str]): The jurisdictions for the search tool.

    """

    method: SearchMethodEnum = SearchMethodEnum.dynamic_serpapi
    chat_model: ChatModelParams = ChatModelParams(model=OpenAIModelEnum.gpt_4o_mini)
    summary_method: SummaryMethodEnum = SummaryMethodEnum.stuff_reduce
    name: str
    prompt: str
    prefix: str = ""
    bot_id: str = ""
    jurisdictions: list[str] = []


class VDBTool(BaseModel):
    """Model class representing a VDB tool.

    Attributes
    ----------
        name (str): The name of the VDB tool.
        collection_name (str): The collection name for the VDB tool.
        k (int): K is the number of chunks to return for the VDB tool.
        prompt (str): The prompt for the VDB tool.
        session_id (str | None): The session id if querying session data, else None.
<<<<<<< HEAD
        method (VDBMethodEnum): The vector database method to be used.
        bot_id (str): The bot associated with this tool.
=======
>>>>>>> 9b83618e

    """

    name: str
    collection_name: str
    k: int = 4
    prompt: str = ""
    session_id: str | None = None
    method: VDBMethodEnum = VDBMethodEnum.query
    bot_id: str = ""


class ChatRequest(BaseModel):
    """Model class representing a chat request.

    Attributes
    ----------
        history (list): The chat history.
        bot_id (str): The ID of the bot.
        session_id (str): The session ID.
        api_key (str): The API key.

    """

    history: list
    bot_id: str
    session_id: str = None
    api_key: str = ""


class ChatBySession(BaseModel):
    """Model class representing a chat request by session.

    Attributes
    ----------
        message (str): The chat message.
        session_id (str): The session ID.
        api_key (str): The API key.

    """

    message: str
    session_id: str
    api_key: str = ""

class InitializeSession(BaseModel):
    """Model class representing an initialize session request.

    Attributes
    ----------
        bot_id (str): The ID of the bot.
        api_key (str): The API key.

    """

    bot_id: str
    api_key: str = ""

class InitializeSessionChat(BaseModel):
    """Model class representing an initialize session request with a message.

    Attributes
    ----------
        message (str): The initialization message.
        bot_id (str): The ID of the bot.
        api_key (str): The API key.

    """

    message: str
    bot_id: str
    api_key: str = ""


class FetchSession(BaseModel):
    """Model class representing a fetch session request.

    Attributes
    ----------
        session_id (str): The session ID.
        api_key (str): The API key.

    """

    session_id: str
    api_key: str = ""

class SessionFeedback(BaseModel):
    """Model class representing a session feedback request.

    Attributes
    ----------
        feedback_text (str): The feedback text from the consumer
        session_id (str): The session ID.
        api_key (str): The API key.

    """

    feedback_text: str
    session_id: str
    api_key: str = ""<|MERGE_RESOLUTION|>--- conflicted
+++ resolved
@@ -280,11 +280,8 @@
         k (int): K is the number of chunks to return for the VDB tool.
         prompt (str): The prompt for the VDB tool.
         session_id (str | None): The session id if querying session data, else None.
-<<<<<<< HEAD
         method (VDBMethodEnum): The vector database method to be used.
         bot_id (str): The bot associated with this tool.
-=======
->>>>>>> 9b83618e
 
     """
 
