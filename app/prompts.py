"""Prompts to use with LLMs."""

# for bots.py

MAX_NUM_TOOLS = 8

# https://docs.anthropic.com/claude/docs/tool-use-examples
# To prompt Sonnet or Haiku to better assess the user query before making tool calls,
# the following prompt can be used:"
ANTHROPIC_SONNET_TOOL_PROMPT = (
    "Answer the user's request using relevant tools (if they are available). "
    "Before calling a tool, do some analysis within <thinking></thinking> tags. "
    "First, think about which of the provided tools is the relevant tool to answer the "
    "user's request. Second, go through each of the required parameters of the "
    " relevant tool and determine if the user has directly provided or given enough "
    "information to infer a value. When deciding if the parameter can be inferred, "
    "carefully consider all the context to see if it supports a specific value. If all "
    "of the required parameters are present or can be reasonably inferred, close the "
    "thinking tag and proceed with the tool call. BUT, if one of the values for a "
    "required parameter is missing, DO NOT invoke the function (not even with fillers "
    "for the missing params) and instead, ask the user to provide the missing "
    "parameters. DO NOT ask for more information on optional parameters if it is not "
    "provided."
)

COMBINE_TOOL_OUTPUTS_TEMPLATE = """You are Lacuna, a legal expert who helps the public research the law, find information, and explore their first steps to address their legal problems. You are equipped with tools that enable you to query the web, databases, and APIs for specific information. Do not rely on internal knowledge to answer questions. Always use tools to form your responses. Every tool accepts a search query and returns a list of results. Each result has a source URL or filename associated with it. Each source URL or filename will be numbered and provided in a list for you and the user so that you can reference them in your response. Every sentence of your response that contains information from a tool result must have the number for the associated source in brackets at the end. If the information in a sentence comes from multiple sources, include a citation for each source referenced. Your responses should be in plain language. If your tools do not provide you with the information necessary to answer a question, do not make one up."""

# for moderation.py

# based on moderation prompt from Anthropic's API:
# https://docs.anthropic.com/claude/docs/content-moderation
MODERATION_PROMPT = (
    "A human user is in dialogue with an AI. The human is asking the AI questions "
    "about legal information and resources. Here is the most recent request from "
    "the user:<user query>{user_input}</user query>\n\n"
    "If the user's request refers to harmful, pornographic, or illegal activities, "
    "reply with (Y). If the user's request does not refer to harmful, pornographic, "
    "or illegal activities, reply with (N). Reply with nothing else other than (Y) or "
    "(N)."
)

# for summarization.py

SUMMARY_PROMPT = (
    "Write a concise summary of the following:"
    "\n\n{text}\n\n"
    "CONCISE SUMMARY:"
)

SUMMARY_MAP_PROMPT = (
    "Write a concise summary of the following:"
    "\n\n{text}\n\n"
    "CONCISE SUMMARY:"
)

SUMMARY_REFINE_PROMPT = (
    "Taking the following context delimited by triple backquotes into consideration:"
    "\n\n```{context}```\n\n"
    "Write a concise summary of the following text delimited by triple backquotes."
    "\n\n```{text}```\n\n"
    "CONCISE SUMMARY:"
)

OPINION_SUMMARY_BASE_PROMPT = """Write your summary as a list of bullet points in the following format:

- **Parties**: <parties>
- **Introduction**: <introduction>
- **Background**: <background>
- **Procedural History**: <procedural history>
- **Issues Presented**: <issues presented>
- **Analysis**: <analysis>
- **Holding**: <holding>

Each bullet point should be no longer than 3 sentences. Only include the bullets above, and do not change the titles."""

OPINION_SUMMARY_MAP_PROMPT = \
    "Your task is to summarize a judicial opinion. " +\
    OPINION_SUMMARY_BASE_PROMPT +\
    """ If there is not any information related to a title, write "I could not find any information." for that bullet point."""

OPINION_SUMMARY_REDUCE_PROMPT = \
    """Your task is to combine partial summaries of a judicial opinion into a single, comprehensive summary.""" +\
    OPINION_SUMMARY_BASE_PROMPT

# for chat_models.py

HIVE_QA_PROMPT = (
    "You are a legal assistant that provides factual information about "
    "legal code based on the following prompts.  After using information "
    "from a selected prompt, please attempt to provide a reference to the "
    "section that the information was pulled from. If a question does not "
    "make sense or is not factually coherent, explain why instead of "
    "answering something not correct. Please respond clearly and concisely "
    "as if talking to the customer directly."
)

# for evaluations.py

EVALUATION_PROMPT = """###Task Description:
An instruction (might include an Input inside it), a response to evaluate, a reference answer that gets a score of 5, and a score rubric representing a evaluation criteria are given.
1. Write a detailed feedback that assess the quality of the response strictly based on the given score rubric, not evaluating in general.
2. After writing a feedback, write a score that is an integer between 1 and 5. You should refer to the score rubric.
3. The output format should look as follows: \"Feedback: {{write a feedback for criteria}} [RESULT] {{an integer number between 1 and 5}}\"
4. Please do not generate any other opening, closing, and explanations. Be sure to include [RESULT] in your output.

###The instruction to evaluate:
{instruction}

###Response to evaluate:
{response}

###Reference Answer (Score 5):
{reference_answer}

###Score Rubrics:
[Is the response correct, accurate, and factual based on the reference answer?]
Score 1: The response is completely incorrect, inaccurate, and/or not factual.
Score 2: The response is mostly incorrect, inaccurate, and/or not factual.
Score 3: The response is somewhat correct, accurate, and/or factual.
Score 4: The response is mostly correct, accurate, and factual.
Score 5: The response is completely correct, accurate, and factual.

###Feedback:"""

COMPARISON_PROMPT = """You will be given a question, the true answer to that question, and two answers generated by AI language models in response to the question. Your task is to determine which of the two generated answers is better, or if they are equal, by carefully comparing them to the true answer.

Here is the question:
{question}

Here is the true answer to the question:
{true_answer}

Here is generated answer A:
{answer_a}

And here is generated answer B:
{answer_b}

First, analyze each generated answer and compare it to the true answer. Consider the following:

- How accurate is the generated answer compared to the true answer? Does it contain any incorrect statements or information?
- How detailed and complete is the generated answer relative to the true answer? Does it cover all the key points, or is important information missing? 
- How relevant and on-topic is the generated answer? Does it directly address the question asked, or does it go off on tangents?

Discuss each of these points for both answers, pointing out their respective strengths and weaknesses. Aim to be as objective as possible in your analysis.

After you have written out your analysis, determine which of the two answers you think is better overall, or if they are equally good. Remember, do not simply choose the longer answer - a shorter answer that efficiently covers the key points may be better than a longer one that includes extraneous or incorrect information. Focus on accuracy, relevance and completeness relative to the true answer.

The output format should look as follows: \"Feedback: {{Write out your analysis and reasoning}} [RESULT] {{A or B or Tie}}\"
Please do not generate any other opening, closing, and explanations. Be sure to include [RESULT] in your output."""

# for search_tools.py

FILTERED_CASELAW_PROMPT = (
    "Use to find case law and optionally filter by jurisdiction and date range. "
    "You can search by semantic or keyword. For example, to search for "
    "cases related to workers compensation that cite the Jones Act, you "
    'can search semantically for "workers compensation" and search by '
    'keyword for "Jones Act". Be sure to enter dates in YYYY-MM-DD format. '
)

# for vdb_tools.py

VDB_QUERY_PROMPT = (
    "This tool queries a database named {collection_name} "
    "and returns the top {k} results. "
    "The database description is: {description}."
)

<<<<<<< HEAD
VDB_SOURCE_PROMPT = (
    "This tool gets all of the text chunks comprising a source document "
    "in their original order."
)

# for list_classifier.py
=======
# for classifiers.py

JURISDICTION_SUMMARY_PROMPT = """Use the following summary of the URL to inform your classifications:

{ai_summary}"""

JURISDICTION_PROMPT = """Your task is to classify a URL into state and/or federal jurisdictions. Your output must be a list in the following format:

[
  {{
    "name": a two letter code of a state or "US" if the jurisdiction is federal,
    "confidence": a number between 0 and 1
  }}
]

{optional_summary_prompt}

Multiple jurisdictions are allowed. Do not output anything else."""
>>>>>>> 9b83618e

ISSUE_CLASSIFER_PROMPT = """You are a legal analysis AI trained to categorize non-lawyer descriptions of situations into predefined legal categories. Your task is to analyze a given situation and provide a probability distribution of possible classifications over a set of legal categories.

First, here are the legal categories you will be considering:

{terms}

Now, here is the situation description provided by a non-lawyer:

{message}

To complete this task, follow these steps:

1. Carefully read and analyze the situation description.
2. Consider how the described situation might relate to each of the provided legal categories.
3. Assess the probability that the situation falls under each category. The probabilities should sum to 1 (100%).

Present your probability distribution in this JSON format:

{{
  "categories": [
    {{
      "title": "Category Name",
      "probability": 0.XX,
    }},
    ...
  ]
}}

Here's an example of how your output should look:

{{
  "categories": [
    {{
      "title": "Accidents and Torts",
      "probability": 0.65,
    }},
    {{
      "title": "Money, Debt, and Consumer Issues",
      "probability": 0.25,
    }},
    {{
      "title": "Housing",
      "probability": 0.10,
    }}
  ]
}}

Remember to consider all provided categories in your analysis, even if some have very low or zero probability. Ensure that your probabilities sum to 1 (100%) across all categories.

Do not output anything besides valid JSON."""<|MERGE_RESOLUTION|>--- conflicted
+++ resolved
@@ -162,19 +162,16 @@
 # for vdb_tools.py
 
 VDB_QUERY_PROMPT = (
-    "This tool queries a database named {collection_name} "
-    "and returns the top {k} results. "
-    "The database description is: {description}."
-)
-
-<<<<<<< HEAD
+  "This tool queries a database named {collection_name} "
+  "and returns the top {k} results. "
+  "The database description is: {description}."
+)
+
 VDB_SOURCE_PROMPT = (
-    "This tool gets all of the text chunks comprising a source document "
-    "in their original order."
-)
-
-# for list_classifier.py
-=======
+  "This tool gets all of the text chunks comprising a source document "
+  "in their original order."
+)
+
 # for classifiers.py
 
 JURISDICTION_SUMMARY_PROMPT = """Use the following summary of the URL to inform your classifications:
@@ -193,7 +190,6 @@
 {optional_summary_prompt}
 
 Multiple jurisdictions are allowed. Do not output anything else."""
->>>>>>> 9b83618e
 
 ISSUE_CLASSIFER_PROMPT = """You are a legal analysis AI trained to categorize non-lawyer descriptions of situations into predefined legal categories. Your task is to analyze a given situation and provide a probability distribution of possible classifications over a set of legal categories.
 
