--- conflicted
+++ resolved
@@ -95,15 +95,12 @@
     )
     bot = load_bot(r.bot_id)
     if bot is None:
-<<<<<<< HEAD
         error = "Failure: No bot found with bot id: " + r.bot_id
         langfuse_context.update_current_observation(level="ERROR", status_message=error)
         yield json.dumps({
             "type": "response",
             "content": error,
         }) + "\n"
-=======
-        yield "An error occurred."
         return
 
     # set conversation history
@@ -112,7 +109,6 @@
         r.history.insert(0, system_prompt_msg)
     if message:
         r.history.append({"role": "user", "content": message})
->>>>>>> 9b83618e
     else:
         # invoke bot does not pass a new message, so get it from history
         user_messages = [
@@ -121,29 +117,6 @@
         ]
         message = user_messages[-1]["content"] if len(user_messages) > 0 else ""
 
-<<<<<<< HEAD
-            match bot.chat_model.engine:
-                case EngineEnum.openai:
-                    for chunk in openai_bot_stream(r, bot):
-                        yield chunk
-                        # Add a small delay to avoid blocking the event loop
-                        await asyncio.sleep(0)
-                case EngineEnum.anthropic:
-                    for chunk in anthropic_bot_stream(r, bot):
-                        yield chunk
-                        # Add a small delay to avoid blocking the event loop
-                        await asyncio.sleep(0)
-                case _:
-                    error = "Failure: Invalid bot engine for streaming"
-                    langfuse_context.update_current_observation(
-                        level="ERROR",
-                        status_message=error,
-                    )
-                    yield json.dumps({
-                        "type": "response",
-                        "content": error,
-                    }) + "\n"
-=======
     match bot.chat_model.engine:
         case EngineEnum.openai:
             for chunk in openai_bot_stream(r, bot):
@@ -156,8 +129,15 @@
                 # Add a small delay to avoid blocking the event loop
                 await asyncio.sleep(0)
         case _:
-            yield Exception("Invalid bot engine for streaming")
->>>>>>> 9b83618e
+            error = "Failure: Invalid bot engine for streaming"
+            langfuse_context.update_current_observation(
+                level="ERROR",
+                status_message=error,
+            )
+            yield json.dumps({
+                "type": "response",
+                "content": error,
+            }) + "\n"
 
 @observe(capture_input=False, capture_output=False)
 def process_chat(r: ChatRequest, message: str) -> dict:
