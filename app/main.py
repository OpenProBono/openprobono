"""Written by Arman Aydemir. This file contains the main API code for the backend."""
from __future__ import annotations

import asyncio
import json
from typing import Annotated

from fastapi import (
    Body,
    Depends,
    FastAPI,
    HTTPException,
    Security,
    UploadFile,
)
from fastapi.responses import StreamingResponse
from fastapi.security import APIKeyHeader
from langfuse.decorators import langfuse_context, observe

from app.bot import (
    anthropic_bot,
    anthropic_bot_stream,
    openai_bot,
    openai_bot_stream,
)
from app.bot_helper import format_session_history, title_chat
from app.db import (
    browse_bots,
    fetch_session,
    get_cached_response,
    load_bot,
    set_session_to_bot,
    store_bot,
    store_conversation_history,
    store_opinion_feedback,
    store_session_feedback,
)
from app.logger import get_git_hash, setup_logger
from app.milvusdb import (
    SESSION_DATA,
    count_resources,
    crawl_upload_site,
    delete_expr,
    file_upload,
    get_expr,
    metadata_fields,
    query_iterator,
    session_upload_ocr,
)
from app.models import (
    BotRequest,
    ChatBySession,
    ChatRequest,
    CollectionManageRequest,
    CollectionSearchRequest,
    EngineEnum,
    FetchSession,
    InitializeSession,
    InitializeSessionChat,
    OpinionFeedback,
    OpinionSearchRequest,
    SessionFeedback,
    User,
    VDBTool,
    get_uuid_id,
)
from app.opinion_search import add_opinion_summary, opinion_search
from app.vdb_tools import format_vdb_tool_results, run_vdb_tool
from app.user_auth import get_current_user

langfuse_context.configure(release=get_git_hash())
logger = setup_logger()

@observe(capture_input=False, capture_output=False)
async def process_chat_stream(r: ChatRequest, message: str):
    # tracing
    langfuse_context.update_current_trace(
        session_id=r.session_id,
        metadata={"bot_id": r.bot_id},
    )
    bot = load_bot(r.bot_id)
    if bot is None:
        error = "Failure: No bot found with bot id: " + r.bot_id
        langfuse_context.update_current_observation(level="ERROR", status_message=error)
        logger.error(error)
        yield {
            "type": "response",
            "content": error,
        }
        return

    if not message:
        # invoke bot does not pass a new message, so get it from history
        user_messages = [
            msg for msg in r.history
            if "role" in msg and msg["role"] == "user"
        ]
        message = user_messages[-1]["content"] if len(user_messages) > 0 else ""

    r.history.append({"role": "user", "content": message})
    # trace input
    langfuse_context.update_current_trace(input=message)

    if not r.title:
        r.title = title_chat(bot, message)

    full_response = ""
    match bot.chat_model.engine:
        case EngineEnum.openai:
            # set conversation history
            system_prompt_msg = {"role": "system", "content": bot.system_prompt}
            if not r.history or system_prompt_msg not in r.history:
                r.history.insert(0, system_prompt_msg)
            for chunk in openai_bot_stream(r, bot):
                if isinstance(chunk, dict) and chunk["type"] == "response":
                    full_response += chunk["content"]
                yield chunk
                # Add a small delay to avoid blocking the event loop
                await asyncio.sleep(0)
        case EngineEnum.anthropic:
            for chunk in anthropic_bot_stream(r, bot):
                if chunk["type"] == "response":
                    full_response += chunk["content"]
                elif chunk["type"] == "tool_result":
                    # any intermediate response is preamble to a tool call, clear it
                    full_response = ""
                yield chunk
                # Add a small delay to avoid blocking the event loop
                await asyncio.sleep(0)
        case _:
            error = "Failure: Invalid bot engine for streaming"
            logger.error(error)
            langfuse_context.update_current_observation(
                level="ERROR",
                status_message=error,
            )
            yield {
                "type": "response",
                "content": error,
            }
    # trace and store
    if full_response:
        langfuse_context.update_current_trace(output=full_response)
        r.history.append({"role": "assistant", "content": full_response})
        store_conversation_history(r)


@observe(capture_input=False, capture_output=False)
def process_chat(r: ChatRequest, message: str) -> dict:
    # tracing
    langfuse_context.update_current_trace(
        session_id=r.session_id,
        metadata={"bot_id": r.bot_id},
    )
    # check if bot exists
    bot = load_bot(r.bot_id)
    if bot is None:
        error = "Failure: No bot found with bot id: " + r.bot_id
        langfuse_context.update_current_observation(level="ERROR", status_message=error)
        return {"message": error}

    if not message:
        # invoke bot does not pass a new message, so get it from history
        user_messages = [
            msg for msg in r.history
            if "role" in msg and msg["role"] == "user"
        ]
        message = user_messages[-1]["content"] if len(user_messages) > 0 else ""
        if not message:
            error = "Failure: message not found in history."
            langfuse_context.update_current_observation(level="ERROR", status_message=error)
            return {"message": error}
    else:
        r.history.append({"role": "user", "content": message})

    # trace input
    langfuse_context.update_current_trace(input=message)

    # see if the response is cached
    # requirements:
    #  - the same bot id
    #  - the same API key
    #  - only 1 user message with the same content as the message here
    cached_response = get_cached_response(r.bot_id, r.user.firebase_uid, message)
    if cached_response is not None:
        output = cached_response
    else:
        match bot.chat_model.engine:
            case EngineEnum.openai:
                output = openai_bot(r, bot)
            case EngineEnum.anthropic:
                output = anthropic_bot(r, bot)
            case _:
                error = f"Failure: invalid bot engine {bot.chat_model.engine}"
                langfuse_context.update_current_observation(
                    level="ERROR",
                    status_message=error,
                )
                return {"message": error}

    # store conversation
    r.history.append({"role": "assistant", "content": output})
    store_conversation_history(r)
    # trace session id and output
    langfuse_context.update_current_trace(session_id=r.session_id, output=output)
    # return the chat and the bot_id
    return {"message": "Success", "output": output, "bot_id": r.bot_id}


api = FastAPI(
    dependencies=[Depends(get_current_user)]
)


@api.get("/", tags=["General"])
def read_root() -> dict:
    """Just a simple message to check if the API is alive."""
    return {"message": "API is alive"}


@api.post("/invoke_bot", tags=["History Chat"])
def chat(
        request: Annotated[
            ChatRequest,
            Body(
                openapi_examples={
                    "call a bot using history": {
                        "summary": "call a bot using history",
                        "description": "Returns: {message: 'Success', output: ai_reply, bot_id: the bot_id which was "  # noqa: E501
                                       "used}",
                        "value": {
                            "history": [{"role": "user", "content": "hi"}],
                            "bot_id": "custom_4o_dynamic",
                        },
                    },
                },
            ),
        ],
        user: User = Depends(get_current_user)) -> dict:
    """Call a bot with history (only for backwards compat, could be deprecated)."""
    print(user)
    print("asvlakjlk")
    request.user = user
    return process_chat(request, "")


@api.post("/initialize_session", tags=["Init Session"])
def init_session(
        request: Annotated[
            InitializeSession,
            Body(
                openapi_examples={
                    "init session": {
                        "summary": "initialize a session",
                        "description": "Returns: {message: 'Success', output: ai_reply, bot_id: the bot_id which was "  # noqa: E501
                                       "used, session_id: the session_id which was created",
                        "value": {
                            "bot_id": "some bot id",
                        },
                    },
                },
            ),
        ],
        user: User = Depends(get_current_user)) -> dict:
    """Initialize a new session with a message."""
    print(user)
    print("asvlakjlk")
    request.user = user

    session_id = get_uuid_id()
    set_session_to_bot(session_id, request.bot_id)
    return {
        "message": "Success",
        "bot_id": request.bot_id,
        "session_id": session_id,
    }


@api.post("/initialize_session_chat", tags=["Init Session"])
def init_session_chat(
        request: Annotated[
            InitializeSessionChat,
            Body(
                openapi_examples={
                    "init session": {
                        "summary": "initialize a session",
                        "description": "Returns: {message: 'Success', output: ai_reply, bot_id: the bot_id which was "  # noqa: E501
                                       "used, session_id: the session_id which was created",
                        "value": {
                            "message": "hi, I need help",
                            "bot_id": "some bot id",
                        },
                    },
                },
            ),
        ],
        user: User = Depends(get_current_user)) -> dict:
    """Initialize a new session with a message."""
    print(user)
    print("asvlakjlk")
    request.user = user

    session_id = get_uuid_id()
    set_session_to_bot(session_id, request.bot_id)
    cr = ChatRequest(
        history=[],
        bot_id=request.bot_id,
        session_id=session_id,
        user=request.user,
    )
    response = process_chat(cr, request.message)
    try:
        return {
            "message": "Success",
            "output": response["output"],
            "bot_id": request.bot_id,
            "session_id": session_id,
        }
    except:
        return response


@api.post("/initialize_session_chat_stream", tags=["Init Session"], response_model=str)
def init_session_chat_stream(
        request: Annotated[
            InitializeSessionChat,
            Body(
                openapi_examples={
                    "init session": {
                        "summary": "initialize a session",
                        "description": "Returns: {message: 'Success', output: ai_reply, bot_id: the bot_id which was "  # noqa: E501
                                       "used, session_id: the session_id which was created",
                        "value": {
                            "message": "hi",
                            "bot_id": "custom_4o_dynamic",
                        },
                    },
                },
            ),
        ],
        user: User = Depends(get_current_user)) -> dict:
    """Initialize a new session with a message."""
    print(user)
    print("asvlakjlk")
    request.user = user

    session_id = get_uuid_id()
    set_session_to_bot(session_id, request.bot_id)
    cr = ChatRequest(
        history=[],
        bot_id=request.bot_id,
        session_id=session_id,
        user=request.user
    )

    async def stream_response():
        yield cr.session_id + "\n" #return the session id first (only in init)
        async for chunk in process_chat_stream(cr, request.message):
            yield json.dumps(chunk) + "\n"

    return StreamingResponse(stream_response(), media_type="text/event-stream")


@api.post("/chat_session", tags=["Session Chat"])
def chat_session(
        request: Annotated[
            ChatBySession,
            Body(
                openapi_examples={
                    "call a bot using session": {
                        "summary": "call a bot using session",
                        "description": "Returns: {message: 'Success', output: ai_reply, bot_id: the bot_id which was "  # noqa: E501
                                       "used, session_id: the session_id which was used}",
                        "value": {
                            "message": "hi, I need help",
                            "session_id": "some session id",
                        },
                    },
                },
            ),
        ],
        user: User = Depends(get_current_user))  -> dict:
    """Continue a chat session with a message."""
    print(user)
    print("asvlakjlk")
    request.user = user

    session_obj = FetchSession(session_id=request.session_id, user=request.user)
    cr = fetch_session(session_obj)
    response = process_chat(cr, request.message)
    try:
        return {
            "message": "Success",
            "output": response["output"],
            "bot_id": response["bot_id"],
            "session_id": cr.session_id,
        }
    except:
        return response


@api.post("/chat_session_stream", tags=["Session Chat"])
def chat_session_stream(
        request: Annotated[
            ChatBySession,
            Body(
                openapi_examples={
                    "call a bot using session": {
                        "summary": "call a bot using session",
                        "description": "Returns: {message: 'Success', output: ai_reply, bot_id: the bot_id which was "  # noqa: E501
                                       "used, session_id: the session_id which was used}",
                        "value": {
                            "message": "hi, I need help",
                            "session_id": "some session id",
                        },
                    },
                },
            ),
        ],
        user: User = Depends(get_current_user))  -> StreamingResponse:
    """Continue a chat session with a message."""
    request.user = user

    session_obj = FetchSession(session_id=request.session_id, user=request.user)
    cr = fetch_session(session_obj)

    async def stream_response():
        async for chunk in process_chat_stream(cr, request.message):
            yield json.dumps(chunk) + "\n"

    return StreamingResponse(stream_response(), media_type="text/event-stream")


@api.post("/fetch_session", tags=["Session Chat"])
def get_session(
        request: Annotated[
            FetchSession,
            Body(
                openapi_examples={
                    "fetch chat history via session": {
                        "summary": "fetch chat history via session",
                        "description": "Returns: {message: 'Success', history: list of messages, bot_id: the bot_id "  # noqa: E501
                                       "which was used, session_id: the session_id which was used}",
                        "value": {
                            "session_id": "some session id",
                        },
                    },
                },
            ),
        ],
        user: User = Depends(get_current_user))  -> dict:
    """Fetch the chat history and details of a session."""
    request.user = user

    cr = fetch_session(request)
    return {"message": "Success"} | cr.model_dump()


@api.post("/fetch_session_formatted_history", tags=["Session Chat"])
def get_formatted_session_history(
    request: Annotated[
        FetchSession,
        Body(
            openapi_examples={
                "fetch formatted chat history via session": {
                    "summary": "fetch chat history via session",
                    "description": "Returns: {message: 'Success', history: list of formatted messages",
                    "value": {
                        "session_id": "some session id",
                    },
                },
            },
        ),
    ],
    user: User = Depends(get_current_user),
)  -> dict:
    """Fetch the formatted history of a session for front end display."""
    request.user = user
    logger.info("user firebase uid %s getting session %s history", user.firebase_uid, request.session_id)
    cr = fetch_session(request)
    bot = load_bot(cr.bot_id)
    history = format_session_history(cr, bot)
    return {"message": "Success", "history": history}


@api.post(path="/session_feedback", tags=["Session Chat"])
def session_feedback(
        request: Annotated[
            SessionFeedback,
            Body(
                openapi_examples={
                    "submit session feedback": {
                        "summary": "submit session feedback",
                        "description": "Returns: {message: 'Success'} or {message: 'Failure'}",
                        "value": {
                            "feedback_text": "some feedback text",
                            "session_id": "some session id",
                        },
                    },
                },
            ),
        ],
        user: User = Depends(get_current_user))  -> dict:
    """Submit feedback to a specific session."""
    request.user = user

    return {"message": "Success" if store_session_feedback(request) else "Failure"}


@api.post("/create_bot", tags=["Bot"])
def create_bot(
        request: Annotated[
            BotRequest,
            Body(
                openapi_examples={
                    "create bot": {
                        "summary": "create opb bot",
                        "description": "Returns: {message: 'Success', bot_id: the new bot_id which was created}",  # noqa: E501
                        "value": {
                            "search_tools": [
                                {
                                    "name": "government-search",
                                    "method": "serpapi",
                                    "prefix": "site:*.gov | site:*.edu | site:*scholar.google.com",
                                    "prompt": "Use to answer questions or find resources about "
                                              "government and laws.",
                                },
                            ],
                            "vdb_tools": [
                                {
                                    "name": "session-query",
                                    "collection_name": "SessionData",
                                    "k": 4,
                                    "prompt": "Used to search user uploaded data. Only available if a user has uploaded a file.",
                                },
                            ],
                            "chat_model": {
                                "engine": "openai",
                                "model": "gpt-3.5-turbo-0125",
                            },
                        },
                    },
                    "full descriptions of every parameter": {
                        "summary": "Description and Tips",
                        "description": "full descriptions",
                        "value": {
                            "system_prompt": "prompt to use for the bot, replaces the default prompt",
                            "message_prompt": "prompt to use for the bot, this is appended for each message, default is none",  # noqa: E501
                            "search_tools": [
                                {
                                    "name": "name for tool",
                                    "method": "which search method to use, must be one of: serpapi, dynamic_serpapi, "  # noqa: E501
                                              "google, courtlistener",
                                    "prefix": "where to put google search syntax to filter or whitelist results, "  # noqa: E501
                                              "but is also just generally a prefix to add to query passed to tool by "  # noqa: E501
                                              "llm",
                                    "prompt": "description for agent to know when to use the tool",
                                },
                            ],
                            "vdb_tools": [
                                {
                                    "name": "name for tool",
                                    "collection_name": "name of database to query, must be one of: courtlistener",  # noqa: E501
                                    "k": "the number of text chunks to return when querying the database",
                                    "prompt": "description for agent to know when to use the tool",
                                },
                            ],
                            "chat_model": {
                                "engine": "which library to use for model calls, must be one of: openai, hive, anthropic. "  # noqa: E501
                                      "Default is openai.",
                                "model": "model to be used, default is gpt-3.5-turbo-0125",  # noqa: E501
                            },
                        },
                    },
                },
            ),
        ]) -> dict:
    """Create a new bot."""

    bot_id = get_uuid_id()
    store_bot(request, bot_id)

    return {"message": "Success", "bot_id": bot_id}


@api.post("/view_bot", tags=["Bot"])
def view_bot(bot_id: str, user: User = Depends(get_current_user)) -> dict:
    logger.info("User %s viewing bot", user.firebase_uid)
    return {"message": "Success", "data": load_bot(bot_id)}


@api.post("/view_bots", tags=["Bot"])
def view_bots(user: User = Depends(get_current_user)) -> dict:
    return {"message": "Success", "data": browse_bots(user)}


@api.post("/upload_file", tags=["User Upload"])
def upload_file(file: UploadFile, session_id: str, summary: str | None = None,
                user: User = Depends(get_current_user)) -> dict:
    """File upload by user.

    Parameters
    ----------
    file : UploadFile
        file to upload.
    session_id : str
        the session to associate the file with.
    summary: str, optional
        A summary of the file written by the user, by default None.
    user: User
        The user obj.

    Returns
    -------
    dict
        Success or failure message.

    """
    logger.info("User %s uploading file", user.firebase_uid)
    cr = fetch_session(FetchSession(session_id=session_id, user=user))
    result = file_upload(file, session_id, summary)
    if result["message"] == "Success":
        cr.file_count += 1
        cr.history.append({"role": "user", "content": f"file:{file.filename}"})
        store_conversation_history(cr)
    return result


@api.post("/upload_files", tags=["User Upload"])
def upload_files(
    files: list[UploadFile],
    session_id: str,
    summaries: list[str] | None = None,
    user: User = Depends(get_current_user),
) -> dict:
    """Upload multiple files by user.

    Parameters
    ----------
    files : list[UploadFile]
        files to upload.
    session_id : str
        the session to associate the file with.
    summaries : list[str] | None, optional
        summaries given by the user, by default None
    user: User
        The user obj.

    Returns
    -------
    dict
        Success or failure message.

    """
    logger.info("User %s uploading files", user.firebase_uid)
    if not summaries:
        summaries = [None] * len(files)
    elif len(files) != len(summaries):
        return {
            "message": f"Failure: did not find equal numbers of files and summaries, "
                f"instead found {len(files)} files and {len(summaries)} summaries.",
        }

    cr = fetch_session(FetchSession(session_id=session_id, user=user))
    results = []
    fail_occurred = False
    success_occurred = False
    for i, file in enumerate(files):
        result = file_upload(file, session_id, summaries[i])
        if result["message"].startswith("Failure"):
            fail_occurred = True
            results.append({
                "id": file.filename,
                "message": result["message"],
            })
        else:
            cr.file_count += 1
            results.append({
                "message": "Success",
                "id": file.filename,
                "insert_count": result["insert_count"],
            })
            cr.history.append({"role": "user", "content": f"file:{file.filename}"})
            success_occurred = True
    if success_occurred:
        store_conversation_history(cr)
    if fail_occurred:
        return {"message": "Failure: not all files were uploaded", "results": results}
    return {"message": "Success", "results": results}


@api.post("/upload_file_ocr", tags=["User Upload"])
def vectordb_upload_ocr(file: UploadFile,
        session_id: str, summary: str | None = None,
        user: User = Depends(get_current_user)) -> dict:
    """Upload a file by user and use OCR to extract info."""
    logger.info("User %s uploading file with OCR", user.firebase_uid)
    cr = fetch_session(FetchSession(session_id=session_id, user=user))
    result = session_upload_ocr(file, session_id, summary if summary else None)
    if result["message"] == "Success":
        cr.file_count += 1
        store_conversation_history(cr)
    return result


@api.post("/delete_file", tags=["Vector Database"])
def delete_file(filename: str, session_id: str, user: User = Depends(get_current_user)) -> dict:
    """Delete a file from the sessions database.

    Parameters
    ----------
    filename : str
        filename to delete.
    session_id : str
        session to delete the file from.
    user: User
        The user obj.

    """
    logger.info("User %s deleting file %s", user.firebase_uid, filename)
    cr = fetch_session(FetchSession(session_id=session_id, user=user))
    expr = (
        f"metadata['filename']=='{filename}' and "
        f"metadata['session_id']=='{session_id}'"
    )
    result = delete_expr(
        SESSION_DATA,
        expr,
        session_id,
    )
    if result["delete_count"] == 0:
        logger.warning("session %s file %s not found", session_id, filename)
    elif result["message"] == "Success":
        cr.file_count -= 1
        store_conversation_history(cr)
    return result


@api.post("/delete_files", tags=["Vector Database"])
def delete_files(filenames: list[str], session_id: str, user: User = Depends(get_current_user)) -> dict:
    """Delete multiple files from the database.

    Parameters
    ----------
    filenames : list[str]
        filenames to delete.
    session_id : str
        session to delete the file from.
    user: User
        The user obj.

    Returns
    -------
    dict
        Success message with number of files deleted.

    """
    logger.info("User %s deleting files", user.firebase_uid)
    results = []
    fail_occurred = False
    for filename in filenames:
        result = delete_file(filename, session_id, user)
        results.append(result)
        if result["message"] != "Success":
            fail_occurred = True
    message = "Success"
    if fail_occurred:
        message = "Failure: not all files were deleted successfully"
    return {"message": message, "results": results}


@api.post("/get_session_files", tags=["Vector Database"])
def get_session_files(session_id: str, user: User = Depends(get_current_user)) -> dict:
    """Get names of all files associated with a session.

    Parameters
    ----------
    session_id : str
        session to get files from.
    user: User
        The user obj.

    Returns
    -------
    dict
        Success message with list of filenames.

    """
    logger.info("User %s getting session files for session %s", user.firebase_uid, session_id)
    cr = fetch_session(FetchSession(session_id=session_id, user=user))
    result = get_expr(
        collection_name=SESSION_DATA,
        expr = f"metadata['session_id']=='{session_id}'",
    )
    if result["message"] != "Success":
        return {"message": "Failure: unable to get session files from Milvus"}
    files = list({data["metadata"]["filename"] for data in result["result"]})
    num_files = len(files)
    message = "Success"
    if cr.file_count != num_files:
        message = (
            f"Warning: file_count is {cr.file_count} "
            f"but {num_files} are in Milvus"
        )
        logger.error(
            "Session %s file_count is %d but %d are in Milvus",
            session_id,
            cr.file_count,
            num_files,
        )
    return {"message": message, "file_count": num_files, "results": files}


@api.post("/delete_session_files", tags=["Vector Database"])
def delete_session_files(session_id: str, user: User = Depends(get_current_user)) -> dict:
    """Delete all files associated with a session.

    Parameters
    ----------
    session_id : str
        session to delete files from.
    user : User
        user obj

    Returns
    -------
    dict
        Success message with delete count

    """
    logger.info("user %s deleting session files for session %s", user.firebase_uid, session_id)
    cr = fetch_session(FetchSession(session_id=session_id, user=user))
    result = delete_expr(
        SESSION_DATA,
        f"metadata['session_id']=='{session_id}'",
        session_id,
    )
    if result["message"] == "Success":
        cr.file_count = 0
        store_conversation_history(cr)
    else:
        logger.error("Unable to delete files in Milvus for session %s", session_id)
    return result


@api.post("/search_opinions", tags=["Opinion Search"])
def search_opinions(
    req: OpinionSearchRequest,
    user: User = Depends(get_current_user),
) -> dict:
    try:
        results = opinion_search(req)
    except Exception as error:
        return {"message": "Failure: Internal Error: " + str(error)}
    else:
        return {"message": "Success", "results": results}


<<<<<<< HEAD
@api.post("/search_resources", tags=["Resource Search"])
def search_resources(
    req: ResourceSearchRequest,
    user: User = Depends(get_current_user),
) -> dict:
    vdb_tool = VDBTool(name="test-tool", collection_name=req.resource_group, k=req.k)
    tool_response = run_vdb_tool(vdb_tool, req.model_dump())
    formatted_results = format_vdb_tool_results(tool_response, vdb_tool)
    return {"message": "Success", "results": formatted_results}


=======
>>>>>>> 266bbb3b
@api.get("/get_opinion_summary", tags=["Opinion Search"])
def get_opinion_summary(
    opinion_id: int,
    user: User = Depends(get_current_user),
) -> dict:
    try:
        summary = add_opinion_summary(opinion_id)
    except Exception as error:
        return {"message": "Failure: Internal Error: " + str(error)}
    else:
        return {"message": "Success", "result": summary}


<<<<<<< HEAD
@api.get("/get_opinion_count", tags=["Opinion Search"])
def get_opinion_count(user: User = Depends(get_current_user)) -> dict:
    return {"message": "Success", "opinion_count": count_opinions()}


=======
>>>>>>> 266bbb3b
@api.post(path="/opinion_feedback", tags=["Opinion Search"])
def opinion_feedback(
        request: Annotated[
            OpinionFeedback,
            Body(
                openapi_examples={
                    "submit opinion feedback": {
                        "summary": "submit opinion feedback",
                        "description": "Returns: {message: 'Success'} or {message: 'Failure'}",
                        "value": {
                            "feedback_text": "some feedback text",
                            "opinion": "some opinion id",
                        },
                    },
                },
            ),
        ],
        user: User = Depends(get_current_user))  -> dict:
    """Submit feedback to a specific session."""
<<<<<<< HEAD
    request.user = user
    return {"message": "Success" if store_opinion_feedback(request) else "Failure"}
=======
    request.api_key = api_key
    return {"message": "Success" if store_opinion_feedback(request) else "Failure"}


@api.post("/search_collection", tags=["Resource Search"])
def search_collection(
    req: CollectionSearchRequest,
    api_key: str = Security(api_key_auth),
) -> dict:
    vdb_tool = VDBTool(name="test-tool", collection_name=req.collection, k=req.k)
    tool_response = run_vdb_tool(vdb_tool, req.model_dump(exclude_unset=True))
    formatted_results = format_vdb_tool_results(tool_response, vdb_tool)
    return {"message": "Success", "results": formatted_results}


@api.get("/resource_count/{collection_name}", tags=["Resource Search"])
def get_resource_count(
    collection_name: str,
    api_key: str = Security(api_key_auth),
) -> dict:
    return {"message": "Success", "resource_count": count_resources(collection_name)}


@api.post("/browse_collection", tags=["Resource Search"])
def browse_collection(
        req: CollectionManageRequest,
        page: int = 1,
        per_page: int = 200,
        api_key: str = Security(api_key_auth),
):
    """Browse a collection."""
    from datetime import UTC, datetime

    from app.courtlistener import courtlistener_collection, jurisdiction_codes
    from app.milvusdb import fuzzy_keyword_query
    from app.models import VDBMethodEnum

    expr = ""
    output_fields = ["text", *metadata_fields(req.collection)]
    if req.collection in {"search_collection_vj1", "search_collection_gemini"}:
        entity_id_key = "url"
    elif req.collection == SESSION_DATA:
        entity_id_key = "filename"
    else:
        entity_id_key = "id"
    if req.collection == courtlistener_collection:
        if req.source:
            expr = f"metadata['case_name'] like '%{req.source}%'"
        if req.keyword_query:
            expr += (" and " if expr else "")
            expr += " and ".join([
                f"TEXT_MATCH(text, '{word}')"
                for word in req.keyword_query.split()
            ])
        if req.jurisdictions:
            valid_jurisdics = []
            # look up each str in dictionary, append matches as lists
            for juris in req.jurisdictions:
                if juris.lower() in jurisdiction_codes:
                    valid_jurisdics += jurisdiction_codes[juris.lower()].split(" ")
            # clear duplicate federal district jurisdictions if they exist
            valid_jurisdics = list(set(valid_jurisdics))
            expr += (" and " if expr else "")
            expr += f"metadata['court_id'] in {valid_jurisdics}"
        if req.after_date:
            expr += (" and " if expr else "")
            expr += f"metadata['date_filed']>'{req.after_date}'"
        if req.before_date:
            expr += (" and " if expr else "")
            expr += f"metadata['date_filed']<'{req.before_date}'"
    else:
        if req.source:
            expr = f"metadata['{entity_id_key}'] like '%{req.source}%'"
        if req.keyword_query:
            tool_keyword_query = req.keyword_query
            keyword_query = fuzzy_keyword_query(tool_keyword_query)
            expr += (" and " if expr else "")
            expr += f"text like '% {keyword_query} %'"
        if req.jurisdictions:
            valid_jurisdics = [j.upper() for j in req.jurisdictions]
            # look up each str in dictionary, append matches as lists
            for juris in req.jurisdictions:
                if juris.lower() in jurisdiction_codes:
                    valid_jurisdics += jurisdiction_codes[juris.lower()].split(" ")
            # clear duplicate federal district jurisdictions if they exist
            valid_jurisdics = list(set(valid_jurisdics))
            expr += (" and " if expr else "")
            expr += f"ARRAY_CONTAINS_ANY(metadata['jurisdictions'], {valid_jurisdics})"
        if req.after_date:
            # convert YYYY-MM-DD to epoch time
            after_date = datetime.strptime(
                req.after_date,
                "%Y-%m-%d",
            ).replace(tzinfo=UTC)
            expr += (" and " if expr else "")
            expr += f"metadata['timestamp']>{after_date.timestamp()}"
        if req.before_date:
            # convert YYYY-MM-DD to epoch time
            before_date = datetime.strptime(
                req.before_date,
                "%Y-%m-%d",
            ).replace(tzinfo=UTC)
            expr += (" and " if expr else "")
            expr += f"metadata['timestamp']<{before_date.timestamp()}"
    q_iter = query_iterator(req.collection, expr, output_fields, 1000)
    source_ids = set()
    res = []
    has_next = True
    # skip the first (page - 1) * per_page sources
    while len(source_ids) < (page - 1) * per_page:
        res = q_iter.next()
        if not res:
            has_next = False
            break
        for hit in res:
            source_id = hit["metadata"][entity_id_key]
            if source_id not in source_ids:
                source_ids.add(source_id)
                if len(source_ids) == (page - 1) * per_page:
                    break
    if not has_next:
        return {"message": "Success", "has_next": False, "results": []}
    last_id = None
    res = [hit for hit in res if hit["metadata"][entity_id_key] not in source_ids]
    page_results = []
    while len(source_ids) < page * per_page:
        if not res:
            res = q_iter.next()
            if not res:
                has_next = False
                break
        for hit in res:
            source_id = hit["metadata"][entity_id_key]
            if source_id not in source_ids:
                last_id = source_id
                source_ids.add(source_id)
                if len(source_ids) == page * per_page:
                    break
            page_results.append(hit)
        res = []
    q_iter.close()
    last_id_expr = last_id if isinstance(last_id, int) else f"'{last_id}'"
    expr = f"metadata['{entity_id_key}']=={last_id_expr}"
    last_id_res = get_expr(req.collection, expr, 16384)
    last_id_chunks = []
    if last_id_res["message"] != "Success":
        logger.error("Error getting last_id chunks: %s", expr)
    else:
        last_id_chunks = last_id_res["result"]
    page_results = [hit for hit in page_results if hit["metadata"][entity_id_key] != last_id]
    tool_output = {"message": "Success", "result": page_results + last_id_chunks}
    vdb_tool = VDBTool(
        name="test-tool",
        collection_name=req.collection,
        method=VDBMethodEnum.get_source,
    )
    formatted_results = format_vdb_tool_results(tool_output, vdb_tool)
    return {"message": "Success", "has_next": has_next, "results": formatted_results}
>>>>>>> 266bbb3b
<|MERGE_RESOLUTION|>--- conflicted
+++ resolved
@@ -855,21 +855,6 @@
     else:
         return {"message": "Success", "results": results}
 
-
-<<<<<<< HEAD
-@api.post("/search_resources", tags=["Resource Search"])
-def search_resources(
-    req: ResourceSearchRequest,
-    user: User = Depends(get_current_user),
-) -> dict:
-    vdb_tool = VDBTool(name="test-tool", collection_name=req.resource_group, k=req.k)
-    tool_response = run_vdb_tool(vdb_tool, req.model_dump())
-    formatted_results = format_vdb_tool_results(tool_response, vdb_tool)
-    return {"message": "Success", "results": formatted_results}
-
-
-=======
->>>>>>> 266bbb3b
 @api.get("/get_opinion_summary", tags=["Opinion Search"])
 def get_opinion_summary(
     opinion_id: int,
@@ -882,15 +867,6 @@
     else:
         return {"message": "Success", "result": summary}
 
-
-<<<<<<< HEAD
-@api.get("/get_opinion_count", tags=["Opinion Search"])
-def get_opinion_count(user: User = Depends(get_current_user)) -> dict:
-    return {"message": "Success", "opinion_count": count_opinions()}
-
-
-=======
->>>>>>> 266bbb3b
 @api.post(path="/opinion_feedback", tags=["Opinion Search"])
 def opinion_feedback(
         request: Annotated[
@@ -910,18 +886,13 @@
         ],
         user: User = Depends(get_current_user))  -> dict:
     """Submit feedback to a specific session."""
-<<<<<<< HEAD
     request.user = user
-    return {"message": "Success" if store_opinion_feedback(request) else "Failure"}
-=======
-    request.api_key = api_key
     return {"message": "Success" if store_opinion_feedback(request) else "Failure"}
 
 
 @api.post("/search_collection", tags=["Resource Search"])
 def search_collection(
     req: CollectionSearchRequest,
-    api_key: str = Security(api_key_auth),
 ) -> dict:
     vdb_tool = VDBTool(name="test-tool", collection_name=req.collection, k=req.k)
     tool_response = run_vdb_tool(vdb_tool, req.model_dump(exclude_unset=True))
@@ -932,7 +903,6 @@
 @api.get("/resource_count/{collection_name}", tags=["Resource Search"])
 def get_resource_count(
     collection_name: str,
-    api_key: str = Security(api_key_auth),
 ) -> dict:
     return {"message": "Success", "resource_count": count_resources(collection_name)}
 
@@ -942,7 +912,7 @@
         req: CollectionManageRequest,
         page: int = 1,
         per_page: int = 200,
-        api_key: str = Security(api_key_auth),
+        user: User = Depends(get_current_user)
 ):
     """Browse a collection."""
     from datetime import UTC, datetime
@@ -1071,5 +1041,4 @@
         method=VDBMethodEnum.get_source,
     )
     formatted_results = format_vdb_tool_results(tool_output, vdb_tool)
-    return {"message": "Success", "has_next": has_next, "results": formatted_results}
->>>>>>> 266bbb3b
+    return {"message": "Success", "has_next": has_next, "results": formatted_results}