--- conflicted
+++ resolved
@@ -28,28 +28,8 @@
 if TYPE_CHECKING:
     from fastapi import UploadFile
     from openai.types import Batch
-<<<<<<< HEAD
-=======
-    from unstructured.documents.elements import Element
 
 logger = setup_logger()
-
-def partition_html_str(html: str) -> list[Element]:
-    """Partition an HTML string into elements.
-
-    Parameters
-    ----------
-    html : str
-        The HTML string.
-
-    Returns
-    -------
-    list[Element]
-        The extracted elements.
-
-    """
-    return partition_html(text=html)
->>>>>>> 80e1d698
 
 
 def partition_uploadfile(file: UploadFile) -> list[Element]:
@@ -118,14 +98,13 @@
         requests.exceptions.Timeout,
         urllib3.exceptions.ConnectTimeoutError,
     ) as timeout_err:
-<<<<<<< HEAD
-        print(f"Timeout error, {site}, ", timeout_err)
+        logger.exception(f"Timeout error, {site}, ")
         langfuse_context.update_current_observation(
             level="ERROR",
             status_message=timeout_err,
         )
     except (requests.exceptions.SSLError, urllib3.exceptions.SSLError) as ssl_err:
-        print(f"SSL error, {site}, ", ssl_err)
+        logger.exception(f"SSL error, {site}, ")
         langfuse_context.update_current_observation(
             level="ERROR",
             status_message=ssl_err,
@@ -134,23 +113,15 @@
         requests.exceptions.ConnectionError,
         urllib3.exceptions.ProtocolError,
     ) as conn_err:
-        print(f"Connection error, {site}, ", conn_err)
+        logger.exception(f"Connection error, {site}, ")
         langfuse_context.update_current_observation(
             level="ERROR",
             status_message=conn_err,
         )
     except Exception as error:
-        print(f"Unexpected error, {site}, ", error)
+        logger.exception(f"Unexpected error, {site}, ", error)
         langfuse_context.update_current_observation(level="ERROR", status_message=error)
 
-=======
-        logger.exception("Timeout error, skipping")
-    except (requests.exceptions.SSLError, urllib3.exceptions.SSLError) as ssl_err:
-        logger.exception("SSL error, skipping")
-    except Exception as error:
-        logger.exception("Partition error, trying backup method")
-        elements = partition(url=site, content_type="text/html", request_timeout=10)
->>>>>>> 80e1d698
     langfuse_context.update_current_observation(output=f"{len(elements)} elements")
     return elements
 
@@ -222,14 +193,14 @@
     if not file.filename.endswith(".pdf"):
         process_options = documentai.ProcessOptions(
             ocr_config=documentai.OcrConfig(
-                # language_code="en",
+                language_code="en",
                 enable_native_pdf_parsing=True,
             ),
         )
     else:
         process_options = documentai.ProcessOptions(
             ocr_config=documentai.OcrConfig(
-                # language_code="en",
+                language_code="en",
             ),
         )
 
