"""Functions for managing and searching vectors and collections in Milvus."""
from __future__ import annotations

import logging
import os
import time
from json import loads
from logging.handlers import RotatingFileHandler
from typing import TYPE_CHECKING

from langfuse.decorators import langfuse_context, observe
from pymilvus import (
    Collection,
    CollectionSchema,
    DataType,
    FieldSchema,
    connections,
    utility,
)

from app.db import get_batch, load_vdb, load_vdb_chunk, load_vdb_source, store_vdb
from app.encoders import embed_strs
from app.loaders import (
    partition_uploadfile,
    quickstart_ocr,
    scrape,
    scrape_with_links,
)
from app.models import EncoderParams, MilvusMetadataEnum
from app.splitters import chunk_elements_by_title, chunk_str
from app.summarization import summarize

if TYPE_CHECKING:
    from fastapi import UploadFile
    from pymilvus.orm.iterator import QueryIterator


connection_args = loads(os.environ["Milvus"])
# test connection to db, also needed to use utility functions
connections.connect(uri=connection_args["uri"], token=connection_args["token"])


# init logs
log_formatter = logging.Formatter(
    "%(asctime)s %(levelname)s %(funcName)s(%(lineno)d) %(message)s",
)
my_handler = RotatingFileHandler("vdb.log", maxBytes=5*1024*1024, backupCount=2)
my_handler.setFormatter(log_formatter)
my_handler.setLevel(logging.ERROR)

vdb_log = logging.getLogger("vdb")
vdb_log.setLevel(logging.ERROR)

vdb_log.addHandler(my_handler)


# used to cache collection params from firebase
COLLECTION_PARAMS = {}
# for storing session data
SESSION_DATA = "SessionData"
# limit for number of results in queries
MAX_K = 16384

# core features

def load_vdb_param(
    collection_name: str,
    param_name: str,
) -> EncoderParams | MilvusMetadataEnum | list:
    """Load a vector database parameter from firebase.

    Parameters
    ----------
    collection_name : str
        The name of the collection using the parameter
    param_name : str
        The name of the desired parameter value

    Returns
    -------
    EncoderParams | MilvusMetadataEnum | list
        EncoderParams if param_name = "encoder"

        MilvusMetadataEnum if param_name = "metadata_format"

        list if param_name = "fields"

    """
    # check if the params are cached
    if collection_name in COLLECTION_PARAMS and \
        param_name in COLLECTION_PARAMS[collection_name]:

        return COLLECTION_PARAMS[collection_name][param_name]
    if collection_name not in COLLECTION_PARAMS:
        COLLECTION_PARAMS[collection_name] = {}
    param_value = load_vdb(collection_name)[param_name]
    # create the parameter object
    match param_name:
        case "encoder":
            COLLECTION_PARAMS[collection_name][param_name] = EncoderParams(
                **param_value,
            )
        case "metadata_format":
            COLLECTION_PARAMS[collection_name][param_name] = MilvusMetadataEnum(
                param_value,
            )
        case "fields":
            COLLECTION_PARAMS[collection_name][param_name] = param_value
        case _:
            raise ValueError(param_name)
    return COLLECTION_PARAMS[collection_name][param_name]


@observe()
def create_collection(
    name: str,
    encoder: EncoderParams | None = None,
    description: str = "",
    extra_fields: list[FieldSchema] | None = None,
    metadata_format: MilvusMetadataEnum = MilvusMetadataEnum.json,
) -> Collection:
    """Create a collection with a given name and other parameters.

    Parameters
    ----------
    name : str
        The name of the collection to be created
    encoder : EncoderParams, optional
        The embedding model used to create the vectors,
        by default text-embedding-3-small with 768 dimensions
    description : str, optional
        A description for the collection, by default ""
    extra_fields : list[FieldSchema] | None, optional
        A list of fields to add to the collections schema, by default None
    metadata_format : MilvusMetadataEnum, optional
        The format used to store metadata other than text, by default json
        (a single field called `metadata`)

        If `json`, the `metadata` field will be made automatically

        If `no_field`, `extra_fields` should not contain fields

    Returns
    -------
    pymilvus.Collection
        The created collection. Must call load() before query/search.

    Raises
    ------
    ValueError
        If the collection name already exists

    """
    if utility.has_collection(name):
        already_exists = f"collection named {name} already exists"
        raise ValueError(already_exists)
    encoder = encoder if encoder is not None else EncoderParams()
    db_fields = None

    # define schema
    pk_field = FieldSchema(
        name="pk",
        dtype=DataType.INT64,
        is_primary=True,
        description="The primary key",
        auto_id=True,
    )
    text_field = FieldSchema(
        name="text",
        dtype=DataType.VARCHAR,
        description="The source text",
        max_length=65535,
    )
    embedding_field = FieldSchema(
        name="vector",
        dtype=DataType.FLOAT_VECTOR,
        dim=encoder.dim,
        description="The embedded text",
    )

    # keep track of how the collection stores metadata
    match metadata_format:
        case MilvusMetadataEnum.json:
            extra_fields = [FieldSchema(
                name="metadata",
                dtype=DataType.JSON,
                description="The associated metadata",
            )]
        case MilvusMetadataEnum.no_field:
            if extra_fields:
                msg = "metadata_format = no_field but extra_fields is not empty"
                raise ValueError(msg)
        case MilvusMetadataEnum.field:
            # field format allows for empty extra_fields or a single json field as long
            # as dynamic fields are enabled, otherwise should be no_field or json
            if extra_fields is None:
                extra_fields = []
            else:
                db_fields = [field.name for field in extra_fields]

    schema = CollectionSchema(
        fields=[pk_field, embedding_field, text_field, *extra_fields],
        auto_id=True,
        enable_dynamic_field=True,
        description=description,
    )

    # create collection
    coll = Collection(name=name, schema=schema)
    # create index for vector field
    # AUTOINDEX is only supported through Zilliz, not standalone Milvus
    auto_index = {
        "index_type": "AUTOINDEX",
        "metric_type": "IP",
    }
    coll.create_index("vector", index_params=auto_index, index_name="auto_index")

    # save params in firebase
    store_vdb(name, encoder, metadata_format, db_fields)
    # cache params in dictionary
    COLLECTION_PARAMS[name] = {
        "encoder": encoder,
        "metadata_format": metadata_format,
    }
    if db_fields is not None:
        COLLECTION_PARAMS[name]["fields"] = db_fields
    return coll


@observe()
def query(
    collection_name: str,
    query: str,
    k: int = 4,
    expr: str = "",
    session_id: str = "",
) -> dict:
    """Run a query on a given collection.

    Parameters
    ----------
    collection_name : str
        the collection to query
    query : str
        the query itself
    k : int, optional
        how many chunks to return, by default 4
    expr : str, optional
        a boolean expression to specify conditions for ANN search, by default ""
    session_id : str, optional
        The session id for filtering session data, by default ""

    Returns
    -------
    dict
        With message and result on success, just message on failure

    """
    coll = Collection(collection_name)
    encoder = load_vdb_param(collection_name, "encoder")
    data = embed_strs([query], encoder)
    search_params = {
        "anns_field": "vector",
        "param": {}, # can customize index params assuming you know index type
        "output_fields": ["text"],
        "data": data,
        "limit": k,
    }
    metadata_format = load_vdb_param(collection_name, "metadata_format")
    match metadata_format:
        case MilvusMetadataEnum.json:
            search_params["output_fields"] += ["metadata"]
        case MilvusMetadataEnum.field:
            search_params["output_fields"] += load_vdb_param(collection_name, "fields")
    if session_id:
        expr += (" and " if expr else "") + f"metadata[\"session_id\"]=='{session_id}'"
    if expr:
        search_params["expr"] = expr
    res = coll.search(**search_params)
    if res:
        # on success, returns a list containing a single inner list containing
        # result objects
        if len(res) == 1:
            # sort hits by ascending distance
            hits = sorted(
                [hit.to_dict() for hit in res[0]],
                key=lambda h: h["distance"],
            )
            # format output for tracing
            pks = [str(hit["id"]) for hit in hits]
            langfuse_context.update_current_observation(output=pks)
            return {"message": "Success", "result": hits}
        return {"message": "Success", "result": res}
    return {"message": "Failure: unable to complete search"}


def fuzzy_keyword_query(keyword_query: str) -> str:
    """Create a fuzzy* version of a keyword query.

    *Replaces uppercase letters and the first letter of every word
    with a wildcard character (_). Mainly for case-insensitivity.

    Parameters
    ----------
    keyword_query : str
        the original keyword query

    Returns
    -------
    str
        A fuzzy version of the keyword query

    """
    min_length_fuzzy = 6
    keywords = keyword_query.split()
    fuzzy_keywords = [
        "".join([
            c if not c.isupper() or len(kw) < min_length_fuzzy else "_"
            for c in kw
        ])
        for kw in keywords
    ]
    fuzzy_keywords = [
        kw if len(kw) < min_length_fuzzy else "_" + kw[1:]
        for kw in fuzzy_keywords
    ]
    fuzzy_keywords_str = " ".join(fuzzy_keywords)
    fuzzy_keywords_str = fuzzy_keywords_str.replace("%", "\\\\%")
    fuzzy_keywords_str = fuzzy_keywords_str.replace('"', '\\"')
    return fuzzy_keywords_str.replace("'", "\\'")


def source_exists(collection_name: str, url: str, bot_id: str, tool_name:str) -> bool:
    """Check if a url source exists in a collection, for a specific bot and tool

    Parameters
    ----------
    collection_name : str
        name of collection
    url : str
        source url to check for
    bot_id : str
        bot id
    tool_name : str
        tool name

    Returns
    -------
    bool
        True if the url is found, False otherwise

    """
    collection = Collection(collection_name)
    q = collection.query(expr=f"metadata['url']=='{url}' && metadata['bot_id'] == '{bot_id}' && metadata['tool_name'] == '{tool_name}'")

    return len(q) > 0


@observe()
def upload_data(
    collection_name: str,
    data: list[dict],
    batch_size: int = 1000,
) -> dict[str, str]:
    """Upload data to a collection with json format.

    Parameters
    ----------
    collection_name : str
        The name of the Milvus collection.
    data : list[dict]
        The data to upload. Format should match collection schema.
        Example: `[{'vector': [], 'text': '', 'metadata': {}}]`
    batch_size : int, optional
        The number of records to be uploaded at a time, by default 1000.

    Returns
    -------
    dict[str, str]
        With a `message`, `insert_count` on success

    """
    data_count = len(data)
    langfuse_context.update_current_observation(
        input={
            "collection_name":collection_name,
            "data_count": data_count,
        },
    )
    collection = Collection(collection_name)
    pks = []
    insert_count = 0
    for i in range(0, data_count, batch_size):
        batch = data[i: i + batch_size]
        current_batch_size = len(batch)
        res = collection.insert(batch)
        pks += res.primary_keys
        insert_count += res.insert_count
        if res.insert_count != current_batch_size:
            # the upload failed, try deleting any partially uploaded data
            bad_deletes = []
            for pk in pks:
                delete_res = collection.delete(expr=f"pk=={pk}")
                if delete_res.delete_count != 1:
                    bad_deletes.append(pk)
            bad_insert = (
                f"Failure: expected {current_batch_size} insertions but got "
                f"{res.insert_count}. "
            )
            if bad_deletes:
                logging.error(
                    "dangling data",
                    extra={"pks": bad_deletes},
                )
                bad_insert += (
                    "We were unable to delete some of your partially uploaded data. "
                    "This has been logged, and your data will eventually be deleted. "
                    "If you would like more information, please email "
                    "contact@openprobono.com."
                )
            else:
                bad_insert += "Any partially uploaded data has been deleted."
            return {"message": bad_insert}
    return {"message": "Success", "insert_count": insert_count}


def upload_data_firebase(
    coll_name: str,
    data: list[dict],
    source_ids: set | None = None,
) -> dict:
    """Insert chunk data into Firebase.

    Parameters
    ----------
    coll_name : str
        The name of the Firebase collection.
    data : list[dict]
        Each element must contain `text`, `chunk_index`, `source_id`.
    source_ids : set | None, optional
        A set of source_ids that have already been inserted into the database,
        by default None.

    Returns
    -------
    dict
        Containing a message and insert count

    """
    if source_ids is None:
        source_ids = set()
    db_batch = get_batch()
    insert_count = len(data)
    for i in range(insert_count):
        text = data[i]["text"]
        chunk_idx = data[i]["chunk_index"]
        source_id = data[i]["source_id"]
        if source_id not in source_ids:
            source_ids.add(source_id)
            db_source = load_vdb_source(coll_name, source_id)
            del data[i]["text"]
            del data[i]["chunk_index"]
            del data[i]["source_id"]
            db_batch.set(db_source, data[i])
        chunk_data = {"text": text, "chunk_index": chunk_idx}
        db_chunk = load_vdb_chunk(coll_name, source_id, data[i]["pk"])
        db_batch.set(db_chunk, chunk_data)
        if i % 1000 == 0:
            db_batch.commit()
            db_batch = get_batch()
    db_batch.commit()
    return {"message": "Success", "insert_count": insert_count}


@observe(capture_output=False)
def get_expr(collection_name: str, expr: str, batch_size: int = 1000) -> dict:
    """Get database entries according to a boolean expression.

    Parameters
    ----------
    collection_name : str
        The name of a pymilvus.Collection
    expr : str
        A boolean expression to filter database entries
    batch_size: int, optional
        The batch size used to fetch entries from Milvus, defaults to 1000

    Returns
    -------
    dict
        Contains `message`, `result` list if successful

    """
    coll = Collection(collection_name)
    collection_format = load_vdb_param(collection_name, "metadata_format")
    output_fields = ["text", "vector"]
    match collection_format:
        case MilvusMetadataEnum.field:
            output_fields += [*load_vdb_param(collection_name, "fields")]
        case MilvusMetadataEnum.json:
            output_fields += ["metadata"]
    q_iter = coll.query_iterator(
        expr=expr,
        output_fields=output_fields,
        batch_size=batch_size,
    )
    hits = []
    res = q_iter.next()
    while len(res) > 0:
        hits += res
        res = q_iter.next()
    q_iter.close()
    langfuse_context.update_current_observation(output=f"{len(hits)} hits")
    return {"message": "Success", "result": hits}


@observe()
def delete_expr(collection_name: str, expr: str) -> dict[str, str]:
    """Delete database entries according to a boolean expression.

    Parameters
    ----------
    collection_name : str
        The name of a pymilvus.Collection
    expr : str
        A boolean expression to filter database entries

    Returns
    -------
    dict[str, str]
        Contains `message`, `delete_count` if successful

    """
    coll = Collection(collection_name)
    ids = coll.delete(expr=expr)
    coll.flush()
    return {"message": "Success", "delete_count": ids.delete_count}


@observe()
def upsert_expr(
    collection_name: str,
    expr: str,
    upsert_data: list[dict],
) -> dict[str, str]:
    """Upsert database entries according to a boolean expression.

    Parameters
    ----------
    collection_name : str
        The name of a pymilvus.Collection
    expr : str
        A boolean expression to filter database entries
    upsert_data : list[dict]
        A list of dicts containing the data to be upserted into Milvus.

    Returns
    -------
    dict[str, str]
        Contains `message` and `insert_count` if successful.

    """
    langfuse_context.update_current_observation(
        input={
            "collection_name":collection_name,
            "expr": expr,
            "upsert_data_count": len(upsert_data),
        },
    )
    delete_result = delete_expr(collection_name, expr)
    if delete_result["message"] != "Success":
        return delete_result
    delete_count = delete_result["delete_count"]
    insert_result = upload_data(collection_name, upsert_data)
    return {"delete_count": delete_count, **insert_result}


def fields_to_json(fields_entry: dict) -> dict:
    """Convert a Collection entry from fields to json metadata format.

    Parameters
    ----------
    fields_entry : dict
        The entry from a Collection with fields metadata format

    Returns
    -------
    dict
        The entry with fields replaced with a metadata dictionary
        (json metadata format)

    """
    d = {k: v for k, v in fields_entry.items() if k != "entity"}
    d["entity"] = {
        "text": fields_entry["entity"]["text"],
        "metadata": {
            k: v for k, v in fields_entry["entity"].items() if k != "text"
        },
    }
    return d


def query_iterator(
    collection_name: str,
    expr: str,
    output_fields: list[str],
    batch_size: int,
) -> QueryIterator:
    """Get a query iterator for a collection.

    Parameters
    ----------
    collection_name : str
        The name of the collection
    expr : str
        The boolean expression to filter entities in the collection
    output_fields : list[str]
        the fields to return for each entity
    batch_size : int
        the number of entities to process at a time

    Returns
    -------
    QueryIterator
        An iterator over the chosen entities in the collection

    """
    coll = Collection(collection_name)
    return coll.query_iterator(
        expr=expr,
        output_fields=output_fields,
        batch_size=batch_size,
    )

# application level features

def crawl_upload_site(collection_name: str, description: str, url: str) -> list[str]:
    create_collection(collection_name, description=description)
    urls = [url]
    new_urls, prev_elements = scrape_with_links(url, urls)
    texts, metadatas = chunk_elements_by_title(prev_elements, 3000, 1000, 300)
    ai_summary = summarize(texts)
    for metadata in metadatas:
        metadata["ai_summary"] = ai_summary
    encoder = load_vdb_param(collection_name, "encoder")
    vectors = embed_strs(texts, encoder)
    data = [{
        "vector": vectors[i],
        "metadata": metadatas[i],
        "text": texts[i],
    } for i in range(len(texts))]
    upload_data(collection_name, data)
    print("new_urls: ", new_urls)
    while len(new_urls) > 0:
        cur_url = new_urls.pop()
        if url == cur_url[:len(url)]:
            urls.append(cur_url)
            cur_elements = scrape(cur_url)
            new_elements = [
                element for element in cur_elements if element not in prev_elements
            ]
            strs, metadatas = chunk_elements_by_title(new_elements, 3000, 1000, 300)
            ai_summary = summarize(strs)
            for metadata in metadatas:
                metadata["ai_summary"] = ai_summary
            vectors = embed_strs(strs, encoder)
            data = [{
                "vector": vectors[i],
                "metadata": metadatas[i],
                "text": texts[i],
            } for i in range(len(texts))]
            upload_data(collection_name, data)
            prev_elements = cur_elements
    print(urls)
    return urls


@observe(capture_output=False)
<<<<<<< HEAD
def upload_site(
    collection_name: str,
    url: str,
    max_chars: int = 10000,
    new_after_n_chars: int = 2500,
    overlap: int = 500,
) -> dict[str, str]:
=======
def upload_site(collection_name: str, url: str, bot_id: str, tool_name: str, max_chars=10000, new_after_n_chars=2500, overlap=500,) -> dict[str, str]:
>>>>>>> 4b030439
    """Scrape, chunk, summarize, and upload a URLs contents to Milvus.

    Parameters
    ----------
    collection_name : str
        Where the chunks will be uploaded.
    url : str
        The site to scrape.
    max_chars : int, optional
<<<<<<< HEAD
        See `chunk_by_title` for details, by default 10000.
    new_after_n_chars : int, optional
        See `chunk_by_title` for details, by default 2500.
    overlap : int, optional
        See `chunk_by_title` for details, by default 500.
=======
        Maximum characters per chunk, by default 10000
    new_after_n_chars : int, optional
        Start a new chunk after this many characters, by default 2500
    overlap : int, optional
        Number of characters to overlap between chunks, by default 500
    bot_id : str, optional
        The ID of the bot using this tool, by default ""
    tool_name : str, optional
        The name of the search tool, by default ""
>>>>>>> 4b030439

    Returns
    -------
    dict[str, str]
        With a `message` indicating success or failure

    """
    elements = scrape(url)
    if len(elements) == 0:
        return {"message": f"Failure: no elements found at {url}"}
    texts, metadatas = chunk_elements_by_title(
        elements,
        max_chars,
        new_after_n_chars,
        overlap,
    )
    vectors = embed_strs(texts, load_vdb_param(collection_name, "encoder"))
    ai_summary = summarize(texts)
    for metadata in metadatas:
        metadata["timestamp"] = str(time.time())
        metadata["url"] = url
        metadata["ai_summary"] = ai_summary
        metadata["bot_id"] = bot_id
        metadata["tool_name"] = tool_name
    data = [{
        "vector": vectors[i],
        "metadata": metadatas[i],
        "text": texts[i],
    } for i in range(len(texts))]
    return upload_data(collection_name, data)


def session_upload_ocr(
    file: UploadFile,
    session_id: str,
    summary: str | None = None,
    max_chunk_size: int = 1000,
    chunk_overlap: int = 150,
) -> dict[str, str]:
    """OCR scan, chunk, summarize, and upload a file to Milvus.

    Parameters
    ----------
    file : UploadFile
        The file to scan and upload.
    session_id : str
        The session associated with the file.
    summary : str | None, optional
        A user-written summary of the file, by default None.
    max_chunk_size : int, optional
        The max length of a text chunk in chars, by default 1000.
    chunk_overlap : int, optional
        The number of chars to overlap between chunks, by default 150.

    Returns
    -------
    dict[str, str]
        With a `message` indicating success or failure

    """
    reader = quickstart_ocr(file)
    texts = chunk_str(reader, max_chunk_size, chunk_overlap)
    vectors = embed_strs(texts, load_vdb_param(SESSION_DATA, "encoder"))
    ai_summary = summarize(texts)
    metadata = {
        "session_id": session_id,
        "source": file.filename,
        "ai_summary": ai_summary,
    }
    if summary is not None:
        metadata["user_summary"] = summary
    # upload
    data = [{
        "vector": vectors[i],
        "metadata": metadata,
        "text": texts[i],
    } for i in range(len(texts))]
    return upload_data(SESSION_DATA, data)


def file_upload(
    file: UploadFile,
    session_id: str,
    summary: str | None = None,
    collection_name: str = SESSION_DATA,
) -> dict[str, str]:
    """Perform an unstructured partition, chunk_by_title, and upload a file to Milvus.

    Parameters
    ----------
    file : UploadFile
        The file to upload.
    session_id : str
        The session associated with the file.
    summary: str, optional
        A summary of the file written by the user, by default None.

    Returns
    -------
    dict[str, str]
        With a `message` indicating success or failure

    """
    # extract text
    elements = partition_uploadfile(file)
    # chunk text
    texts, metadatas = chunk_elements_by_title(elements)
    vectors = embed_strs(texts, load_vdb_param(collection_name, "encoder"))
    # add session id to metadata
    for i in range(len(metadatas)):
        metadatas[i]["session_id"] = session_id
        if summary:
            metadatas[i]["user_summary"] = summary
    # upload
    data = [{
        "vector": vectors[i],
        "metadata": metadatas[i],
        "text": texts[i],
    } for i in range(len(texts))]
    return upload_data(collection_name, data)

def check_session_data(session_id: str) -> bool:
    """Check if user uploaded a file in a specific session.

    Parameters
    ----------
    session_id : str
        the session id

    Returns
    -------
    bool
        true if file was uploaded, false if it is empty

    """
    expr = f'metadata["session_id"] == "{session_id}"'
    data = get_expr(SESSION_DATA, expr, 1)
    return len(data["result"]) != 0

def fetch_session_data_files(
    session_id: str,
    batch_size: int = 1000,
) -> dict[str, dict[str, str]]:
    coll = Collection(SESSION_DATA)
    coll.load()
    query = coll.query(
        expr=f"metadata[\"session_id\"] in [\"{session_id}\"]",
        output_fields=["metadata"],
        batch_size=batch_size,
    )
    files = [data["metadata"]["filename"] for data in query]
    return set(files)


def session_source_summaries(
    session_id: str,
    batch_size: int = 1000,
) -> dict[str, dict[str, str]]:
    """Get AI and user-written summaries of any files from a session.

    Parameters
    ----------
    session_id : str
        The session to search for file summaries.
    batch_size : int, optional
        The number of chunks to return from the query iterator at a time,
        by default 1000.

    Returns
    -------
    dict[str, dict[str, str]]
        {"source": {"ai_summary": "str", "user_summary": "str"}}

    """
    coll = Collection(SESSION_DATA)
    q_iter = coll.query_iterator(
        expr=f"session_id=='{session_id}'",
        output_fields=["metadata"],
        batch_size=batch_size,
    )
    source_summaries = {}
    res = q_iter.next()
    while len(res) > 0:
        for item in res:
            metadata = item["metadata"]
            if metadata["source"] not in source_summaries:
                source_summaries[metadata["source"]] = {
                    "ai_summary": metadata["ai_summary"],
                }
                if "user_summary" in metadata:
                    source_summary = source_summaries[metadata["source"]]
                    source_summary["user_summary"] = metadata["user_summary"]
        res = q_iter.next()
    q_iter.close()
    return source_summaries<|MERGE_RESOLUTION|>--- conflicted
+++ resolved
@@ -676,17 +676,15 @@
 
 
 @observe(capture_output=False)
-<<<<<<< HEAD
 def upload_site(
     collection_name: str,
     url: str,
+    bot_id: str,
+    tool_name: str,
     max_chars: int = 10000,
     new_after_n_chars: int = 2500,
     overlap: int = 500,
 ) -> dict[str, str]:
-=======
-def upload_site(collection_name: str, url: str, bot_id: str, tool_name: str, max_chars=10000, new_after_n_chars=2500, overlap=500,) -> dict[str, str]:
->>>>>>> 4b030439
     """Scrape, chunk, summarize, and upload a URLs contents to Milvus.
 
     Parameters
@@ -695,24 +693,16 @@
         Where the chunks will be uploaded.
     url : str
         The site to scrape.
+    bot_id : str
+        The ID of the bot using this tool
+    tool_name : str
+        The name of the search tool
     max_chars : int, optional
-<<<<<<< HEAD
-        See `chunk_by_title` for details, by default 10000.
-    new_after_n_chars : int, optional
-        See `chunk_by_title` for details, by default 2500.
-    overlap : int, optional
-        See `chunk_by_title` for details, by default 500.
-=======
         Maximum characters per chunk, by default 10000
     new_after_n_chars : int, optional
         Start a new chunk after this many characters, by default 2500
     overlap : int, optional
         Number of characters to overlap between chunks, by default 500
-    bot_id : str, optional
-        The ID of the bot using this tool, by default ""
-    tool_name : str, optional
-        The name of the search tool, by default ""
->>>>>>> 4b030439
 
     Returns
     -------
