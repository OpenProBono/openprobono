"""Functions for managing and searching vectors and collections in Milvus."""
from __future__ import annotations

import logging
import os
import time
from json import loads
from logging.handlers import RotatingFileHandler
from typing import TYPE_CHECKING

from langfuse.decorators import langfuse_context, observe
from pymilvus import (
    Collection,
    CollectionSchema,
    DataType,
    FieldSchema,
    connections,
    utility,
)

from app.chat_models import summarize_langchain
from app.db import load_vdb, store_vdb
from app.encoders import embed_strs
from app.loaders import partition_uploadfile, quickstart_ocr, scrape, scrape_with_links
from app.models import EncoderParams, MilvusMetadataEnum, OpenAIModelEnum
from app.splitters import chunk_elements_by_title, chunk_str

if TYPE_CHECKING:
    from fastapi import UploadFile


connection_args = loads(os.environ["Milvus"])
# test connection to db, also needed to use utility functions
connections.connect(uri=connection_args["uri"], token=connection_args["token"])


# init logs
log_formatter = logging.Formatter(
    "%(asctime)s %(levelname)s %(funcName)s(%(lineno)d) %(message)s",
)
my_handler = RotatingFileHandler("vdb.log", maxBytes=5*1024*1024, backupCount=2)
my_handler.setFormatter(log_formatter)
my_handler.setLevel(logging.ERROR)

vdb_log = logging.getLogger("vdb")
vdb_log.setLevel(logging.ERROR)

vdb_log.addHandler(my_handler)


# used to cache collection params from firebase
COLLECTION_PARAMS = {}
# for storing session data
SESSION_DATA = "SessionData"
# limit for number of results in queries
MAX_K = 16384

# core features

def load_vdb_param(
    collection_name: str,
    param_name: str,
) -> EncoderParams | MilvusMetadataEnum | list:
    """Load a vector database parameter from firebase.

    Parameters
    ----------
    collection_name : str
        The name of the collection using the parameter
    param_name : str
        The name of the desired parameter value

    Returns
    -------
    EncoderParams | MilvusMetadataEnum | list
        EncoderParams if param_name = "encoder"

        MilvusMetadataEnum if param_name = "metadata_format"

        list if param_name = "fields"

    """
    # check if the params are cached
    if collection_name in COLLECTION_PARAMS and \
        param_name in COLLECTION_PARAMS[collection_name]:

        return COLLECTION_PARAMS[collection_name][param_name]
    if collection_name not in COLLECTION_PARAMS:
        COLLECTION_PARAMS[collection_name] = {}
    param_value = load_vdb(collection_name)[param_name]
    # create the parameter object
    match param_name:
        case "encoder":
            COLLECTION_PARAMS[collection_name][param_name] = EncoderParams(
                **param_value,
            )
        case "metadata_format":
            COLLECTION_PARAMS[collection_name][param_name] = MilvusMetadataEnum(
                param_value,
            )
        case "fields":
            COLLECTION_PARAMS[collection_name][param_name] = param_value
        case _:
            raise ValueError(param_name)
    return COLLECTION_PARAMS[collection_name][param_name]


def create_collection(
    name: str,
    encoder: EncoderParams | None = None,
    description: str = "",
    extra_fields: list[FieldSchema] | None = None,
    metadata_format: MilvusMetadataEnum = MilvusMetadataEnum.json,
) -> Collection:
    """Create a collection with a given name and other parameters.

    Parameters
    ----------
    name : str
        The name of the collection to be created
    encoder : EncoderParams, optional
        The embedding model used to create the vectors,
        by default text-embedding-3-small with 768 dimensions
    description : str, optional
        A description for the collection, by default ""
    extra_fields : list[FieldSchema] | None, optional
        A list of fields to add to the collections schema, by default None
    metadata_format : MilvusMetadataEnum, optional
        The format used to store metadata other than text, by default json
        (a single field called `metadata`)

        If `json`, the `metadata` field will be made automatically

        If `no_field`, `extra_fields` should not contain fields

    Returns
    -------
    pymilvus.Collection
        The created collection. Must call load() before query/search.

    Raises
    ------
    ValueError
        If the collection name already exists

    """
    if utility.has_collection(name):
        already_exists = f"collection named {name} already exists"
        raise ValueError(already_exists)
    encoder = encoder if encoder is not None else EncoderParams()
    db_fields = None

    # define schema
    pk_field = FieldSchema(
        name="pk",
        dtype=DataType.INT64,
        is_primary=True,
        description="The primary key",
        auto_id=True,
    )
    text_field = FieldSchema(
        name="text",
        dtype=DataType.VARCHAR,
        description="The source text",
        max_length=65535,
    )
    embedding_field = FieldSchema(
        name="vector",
        dtype=DataType.FLOAT_VECTOR,
        dim=encoder.dim,
        description="The embedded text",
    )

    # keep track of how the collection stores metadata
    match metadata_format:
        case MilvusMetadataEnum.json:
            extra_fields = [FieldSchema(
                name="metadata",
                dtype=DataType.JSON,
                description="The associated metadata",
            )]
        case MilvusMetadataEnum.no_field:
            if extra_fields:
                msg = "metadata_format = no_field but extra_fields is not empty"
                raise ValueError(msg)
        case MilvusMetadataEnum.field:
            # field format allows for empty extra_fields or a single json field as long
            # as dynamic fields are enabled, otherwise should be no_field or json
            if extra_fields is None:
                extra_fields = []
            else:
                db_fields = [field.name for field in extra_fields]

    schema = CollectionSchema(
        fields=[pk_field, embedding_field, text_field, *extra_fields],
        auto_id=True,
        enable_dynamic_field=True,
        description=description,
    )

    # create collection
    coll = Collection(name=name, schema=schema)
    # create index for vector field
    # AUTOINDEX is only supported through Zilliz, not standalone Milvus
    auto_index = {
        "index_type": "AUTOINDEX",
        "metric_type": "IP",
    }
    coll.create_index("vector", index_params=auto_index, index_name="auto_index")

    # save params in firebase
    store_vdb(name, encoder, metadata_format, db_fields)
    # cache params in dictionary
    COLLECTION_PARAMS[name] = {
        "encoder": encoder,
        "metadata_format": metadata_format,
    }
    if db_fields is not None:
        COLLECTION_PARAMS[name]["fields"] = db_fields
    return coll


def query_check(collection_name: str, query: str, k: int, session_id: str = "") -> dict:
    """Check query parameters.

    Parameters
    ----------
    collection_name : str
        The name of the collection
    query : str
        The query for the collection
    k : int
        The number of vectors to return from the collection
    session_id : str, optional
        The session id if the query is to a session collection, by default ""

    Returns
    -------
    dict
        Contains a `message` if there was an error, otherwise empty

    """
    msg = {}
    if not utility.has_collection(collection_name):
        msg["message"] = f"Failure: collection {collection_name} not found"
    if not query or query == "":
        msg["message"] = "Failure: query not found"
    if k < 1 or k > MAX_K:
        msg["message"] = f"Failure: k = {k} out of range [1, {MAX_K}]"
    if not session_id and collection_name == SESSION_DATA:
        msg["message"] = "Failure: session_id not found"
    return msg


@observe()
def query(
    collection_name: str,
    query: str,
    k: int = 4,
    expr: str = "",
    session_id: str = "",
) -> dict:
    """Run a query on a given collection.

    Parameters
    ----------
    collection_name : str
        the collection to query
    query : str
        the query itself
    k : int, optional
        how many chunks to return, by default 4
    expr : str, optional
        a boolean expression to specify conditions for ANN search, by default ""
    session_id : str, optional
        The session id for filtering session data, by default ""

    Returns
    -------
    dict
        With message and result on success, just message on failure

    """
    if query_check(collection_name, query, k, session_id):
        return query_check(collection_name, query, k, session_id)

    coll = Collection(collection_name)
    coll.load()
    encoder = load_vdb_param(collection_name, "encoder")
    data = embed_strs([query], encoder)
    search_params = {
        "anns_field": "vector",
        "param": {}, # can customize index params assuming you know index type
        "output_fields": ["text"],
        "data": data,
        "limit": k,
    }
    metadata_format = load_vdb_param(collection_name, "metadata_format")
    match metadata_format:
        case MilvusMetadataEnum.json:
            search_params["output_fields"] += ["metadata"]
        case MilvusMetadataEnum.field:
            search_params["output_fields"] += load_vdb_param(collection_name, "fields")
    if session_id:
        expr += (" and " if expr else "") + f"session_id=='{session_id}'"
    if expr:
        search_params["expr"] = expr
    res = coll.search(**search_params)
    if res:
        # on success, returns a list containing a single inner list containing
        # result objects
        if len(res) == 1:
            # sort hits by ascending distance
            hits = sorted(
                [hit.to_dict() for hit in res[0]],
                key=lambda h: h["distance"],
            )
            # delete pks
            for hit in hits:
                if "metadata" in hit["entity"] and "orig_elements" in hit["entity"]["metadata"]:
                    del hit["entity"]["metadata"]["orig_elements"]
                del hit["id"]
            return {"message": "Success", "result": hits}
        return {"message": "Success", "result": res}
    return {"message": "Failure: unable to complete search"}

<<<<<<< HEAD

def fuzzy_keyword_query(keyword_query: str) -> str:
    """Create a fuzzy* version of a keyword query.

    *Replaces uppercase letters and the first letter of every word
    with a wildcard character (_). Mainly for case-insensitivity.

    Parameters
    ----------
    keyword_query : str
        the original keyword query

    Returns
    -------
    str
        A fuzzy version of the keyword query

    """
    keywords = keyword_query.split()
    fuzzy_keywords = []
    for kw in keywords:
        fuzzy_kw = "".join([c if not c.isupper() else "_" for c in kw])
        fuzzy_keywords.append(fuzzy_kw)
    fuzzy_keywords = ["_" + fuzzy_kw[1:] for fuzzy_kw in fuzzy_keywords]
    return " ".join(fuzzy_keywords)


def source_exists(collection_name: str, source: str) -> bool:
=======
def source_exists(collection_name: str, url: str) -> bool:
    """Check if a url source exists in a collection.

    Parameters
    ----------
    collection_name : str
        name of collection
    url : str
        source url to check for

    Returns
    -------
    bool
        True if the url is found in the collection, False otherwise

    """
>>>>>>> 8185d68d
    collection = Collection(collection_name)
    q = collection.query(expr=f"metadata['url']=='{url}'")

    return len(q) > 0

@observe(capture_input=False)
def upload_data_json(
    collection_name: str,
    vectors: list[list[float]],
    texts: list[str],
    metadatas: list[dict],
    batch_size: int = 1000,
) -> dict[str, str]:
    """Upload data to a collection with json format.

    Parameters
    ----------
    texts : list[str]
        The text to be uploaded.
    vectors : list[list[float]]
        The vectors to be uploaded.
    metadatas : list[dict]
        The metadata to be uploaded.
    collection_name : str
        The name of the Milvus collection.
    batch_size : int, optional
        The number of records to be uploaded at a time, by default 1000.

    Returns
    -------
    dict[str, str]
        With a `message`, `insert_count` on success

    """
    data = [vectors, texts, metadatas]
    collection = Collection(collection_name)
    pks = []
    for i in range(0, len(texts), batch_size):
        batch_vector = data[0][i: i + batch_size]
        batch_text = data[1][i: i + batch_size]
        batch_metadata = data[2][i: i + batch_size]
        batch = [batch_vector, batch_text, batch_metadata]
        current_batch_size = len(batch[0])
        res = collection.insert(batch)
        pks += res.primary_keys
        if res.insert_count != current_batch_size:
            # the upload failed, try deleting any partially uploaded data
            bad_deletes = []
            for pk in pks:
                delete_res = collection.delete(expr=f"pk=={pk}")
                if delete_res.delete_count != 1:
                    bad_deletes.append(pk)
            bad_insert = (
                f"Failure: expected {current_batch_size} insertions but got "
                f"{res.insert_count}. "
            )
            if bad_deletes:
                logging.error(
                    "dangling data",
                    extra={"pks": bad_deletes},
                )
                bad_insert += (
                    "We were unable to delete some of your partially uploaded data. "
                    "This has been logged, and your data will eventually be deleted. "
                    "If you would like more information, please email "
                    "contact@openprobono.com."
                )
            else:
                bad_insert += "Any partially uploaded data has been deleted."
            return {"message": bad_insert}
    return {"message": "Success", "insert_count": res.insert_count}


def get_expr(collection_name: str, expr: str, batch_size: int = 1000) -> dict:
    """Get database entries according to a boolean expression.

    Parameters
    ----------
    collection_name : str
        The name of a pymilvus.Collection
    expr : str
        A boolean expression to filter database entries
    batch_size: int, optional
        The batch size used to fetch entries from Milvus, defaults to 1000

    Returns
    -------
    dict
        Contains `message`, `result` list if successful

    """
    if not utility.has_collection(collection_name):
        return {"message": f"Failure: collection {collection_name} does not exist"}
    coll = Collection(collection_name)
    coll.load()
    collection_format = load_vdb_param(collection_name, "metadata_format")
    output_fields = ["vector", "text"]
    match collection_format:
        case MilvusMetadataEnum.field:
            output_fields += [*load_vdb_param(collection_name, "fields")]
        case MilvusMetadataEnum.json:
            output_fields += ["metadata"]
    q_iter = coll.query_iterator(
        expr=expr,
        output_fields=output_fields,
        batch_size=batch_size,
    )
    hits = []
    res = q_iter.next()
    while len(res) > 0:
        # delete pks
        for hit in res:
            del hit["pk"]
        hits += res
        res = q_iter.next()
    q_iter.close()
    return {"message": "Success", "result": hits}


def delete_expr(collection_name: str, expr: str) -> dict[str, str]:
    """Delete database entries according to a boolean expression.

    Parameters
    ----------
    collection_name : str
        The name of a pymilvus.Collection
    expr : str
        A boolean expression to filter database entries

    Returns
    -------
    dict[str, str]
        Contains `message`, `delete_count` if successful

    """
    if not utility.has_collection(collection_name):
        return {"message": f"Failure: collection {collection_name} does not exist"}
    coll = Collection(collection_name)
    coll.load()
    ids = coll.delete(expr=expr)
    return {"message": "Success", "delete_count": ids.delete_count}


def upsert_expr_json(
    collection_name: str,
    expr: str,
    upsert_data: list[dict],
) -> dict[str, str]:
    """Upsert database entries according to a boolean expression.

    Parameters
    ----------
    collection_name : str
        The name of a pymilvus.Collection
    expr : str
        A boolean expression to filter database entries
    upsert_data : list[dict]
        A list of dicts containing the data to be upserted into Milvus.

    Returns
    -------
    dict[str, str]
        Contains `message` and `insert_count` if successful.

    """
    delete_result = delete_expr(collection_name, expr)
    if delete_result["message"] != "Success":
        return delete_result
    vectors = [d["vector"] for d in upsert_data]
    texts = [d["text"] for d in upsert_data]
    metadatas = [d["metadata"] for d in upsert_data]
    return upload_data_json(collection_name, vectors, texts, metadatas)


def fields_to_json(fields_entry: dict) -> dict:
    """Convert a Collection entry from fields to json metadata format.

    Parameters
    ----------
    fields_entry : dict
        The entry from a Collection with fields metadata format

    Returns
    -------
    dict
        The entry with fields replaced with a metadata dictionary
        (json metadata format)

    """
    d = {k: v for k, v in fields_entry.items() if k != "entity"}
    d["entity"] = {
        "text": fields_entry["entity"]["text"],
        "metadata": {
            k: v for k, v in fields_entry["entity"].items() if k != "text"
        },
    }
    return d

# application level features
@observe(capture_input=False)
<<<<<<< HEAD
def upload_courtlistener(collection_name: str, oo: dict) -> dict:
    langfuse_context.update_current_observation(
        input={"case_name": oo["case_name"], "id": oo["id"]},
    )
    if "text" not in oo or not oo["text"]:
=======
def upload_courtlistener(collection_name: str, opinion: dict, max_chunk_size:int=10000, chunk_overlap:int=1000) -> dict:
    """Upload a courtlistener opinion to Milvus.

    Parameters
    ----------
    collection_name : str
        name of collection to upload to
    opinion : dict
        The opinion to upload
    max_chunk_size : int, optional
        the max chunk size to be uploaded to milvus, by default 10000
    chunk_overlap : int, optional
        chunk overlap to be uploaded to milvus, by default 1000

    Returns
    -------
    dict
        With a `message` indicating success or failure and an `insert_count` on success

    """
    if "text" not in opinion or not opinion["text"]:
>>>>>>> 8185d68d
        return {"message": "Failure: no opinion text found"}

    # check if the opinion is already in the collection
    expr = f"metadata['id']=={opinion['id']}"
    hits = get_expr(collection_name, expr)
    if hits["result"] and len(hits["result"]) > 0:
        # check if opinion in collection does not have citations
        # TODO(Nick) remove this and do the rest manually later
        if "citations" not in hits["result"][0]["metadata"]:
            # upsert data with added metadata
            for hit in hits["result"]:
                hit["metadata"]["citations"] = opinion["citations"]
            upsert_expr_json(collection_name, expr, hits["result"])
        return {"message": "Success"}

    # chunk
    texts = chunk_str(opinion["text"], max_chunk_size, chunk_overlap)

    # metadata
    del opinion["text"]
    #delete fields which are empty or over 1000 characters
    maxlen = 1000
    keys_to_remove = [
        key for key in opinion
        if not opinion[key] or (isinstance(opinion[key], str) and len(opinion[key])) > maxlen
    ]
    for key in keys_to_remove:
        del opinion[key]
    # cited opinions take up a lot of tokens and are included in the text
    if "opinions_cited" in opinion:
        del opinion["opinions_cited"]

    summary = summarize_langchain(texts, OpenAIModelEnum.gpt_4o)
    opinion["ai_summary"] = summary

    metadatas = [opinion] * len(texts)
    # upload
    vectors = embed_strs(texts, load_vdb_param(collection_name, "encoder"))
    return upload_data_json(collection_name, vectors, texts, metadatas)


def crawl_upload_site(collection_name: str, description: str, url: str) -> list[str]:
    create_collection(collection_name, description=description)
    urls = [url]
    new_urls, prev_elements = scrape_with_links(url, urls)
    strs, metadatas = chunk_elements_by_title(prev_elements, 3000, 1000, 300)
    ai_summary = summarize_langchain(strs, OpenAIModelEnum.gpt_4o)
    for metadata in metadatas:
        metadata["ai_summary"] = ai_summary
    encoder = load_vdb_param(collection_name, "encoder")
    vectors = embed_strs(strs, encoder)
    upload_data_json(collection_name, vectors, strs, metadatas)
    print("new_urls: ", new_urls)
    while len(new_urls) > 0:
        cur_url = new_urls.pop()
        if url == cur_url[:len(url)]:
            urls.append(cur_url)
            cur_elements = scrape(cur_url)
            new_elements = [
                element for element in cur_elements if element not in prev_elements
            ]
            strs, metadatas = chunk_elements_by_title(new_elements, 3000, 1000, 300)
            ai_summary = summarize_langchain(strs, OpenAIModelEnum.gpt_4o)
            for metadata in metadatas:
                metadata["ai_summary"] = ai_summary
            vectors = embed_strs(strs, encoder)
            upload_data_json(collection_name, vectors, strs, metadatas)
            prev_elements = cur_elements
    print(urls)
    return urls

@observe(capture_output=False)
def upload_site(collection_name: str, url: str, max_chars=10000, new_after_n_chars=2500, overlap=500) -> dict[str, str]:
    """Scrape, chunk, summarize, and upload a URLs contents to Milvus.

    Parameters
    ----------
    collection_name : str
        Where the chunks will be uploaded.
    url : str
        The site to scrape.

    Returns
    -------
    dict[str, str]
        With a `message` indicating success or failure

    """
    elements = scrape(url)
    if len(elements) == 0:
        return {"message": f"Failure: no elements found at {url}"}
    strs, metadatas = chunk_elements_by_title(elements, max_chars, new_after_n_chars, overlap)
    vectors = embed_strs(strs, load_vdb_param(collection_name, "encoder"))
    ai_summary = summarize_langchain(strs, OpenAIModelEnum.gpt_4o)
    for metadata in metadatas:
        metadata["timestamp"] = str(time.time())
        metadata["url"] = url
        metadata["ai_summary"] = ai_summary
    return upload_data_json(collection_name, vectors, strs, metadatas)


def session_upload_ocr(
    file: UploadFile,
    session_id: str,
    summary: str | None = None,
    max_chunk_size: int = 1000,
    chunk_overlap: int = 150,
) -> dict[str, str]:
    """OCR scan, chunk, summarize, and upload a file to Milvus.

    Parameters
    ----------
    file : UploadFile
        The file to scan and upload.
    session_id : str
        The session associated with the file.
    summary : str | None, optional
        A user-written summary of the file, by default None.
    max_chunk_size : int, optional
        The max length of a text chunk in chars, by default 1000.
    chunk_overlap : int, optional
        The number of chars to overlap between chunks, by default 150.

    Returns
    -------
    dict[str, str]
        With a `message` indicating success or failure

    """
    reader = quickstart_ocr(file)
    strs = chunk_str(reader, max_chunk_size, chunk_overlap)
    vectors = embed_strs(strs, load_vdb_param(SESSION_DATA, "encoder"))
    ai_summary = summarize_langchain(strs, OpenAIModelEnum.gpt_4o)
    metadata = {
        "session_id": session_id,
        "source": file.filename,
        "ai_summary": ai_summary,
    }
    if summary is not None:
        metadata["user_summary"] = summary
    # upload
    return upload_data_json(SESSION_DATA, vectors, strs, [metadata] * len(strs))


def file_upload(
    file: UploadFile,
    session_id: str,
    summary: str | None = None,
) -> dict[str, str]:
    """Perform an unstructured partition, chunk_by_title, and upload a file to Milvus.

    Parameters
    ----------
    file : UploadFile
        The file to upload.
    session_id : str
        The session associated with the file.
    summary: str, optional
        A summary of the file written by the user, by default None.

    Returns
    -------
    dict[str, str]
        With a `message` indicating success or failure

    """
    # extract text
    elements = partition_uploadfile(file)
    if summary is not None:
        for i in range(len(elements)):
            elements[i].metadata["user_summary"] = summary
    # chunk text
    texts, metadatas = chunk_elements_by_title(elements)
    vectors = embed_strs(texts, load_vdb_param(SESSION_DATA, "encoder"))
    # add session id to metadata
    for i in range(len(metadatas)):
        metadatas[i]["session_id"] = session_id
    # upload
    return upload_data_json(SESSION_DATA, vectors, texts, metadatas)


def session_source_summaries(
    session_id: str,
    batch_size: int = 1000,
) -> dict[str, dict[str, str]]:
    """Get AI and user-written summaries of any files from a session.

    Parameters
    ----------
    session_id : str
        The session to search for file summaries.
    batch_size : int, optional
        The number of chunks to return from the query iterator at a time,
        by default 1000.

    Returns
    -------
    dict[str, dict[str, str]]
        {"source": {"ai_summary": "str", "user_summary": "str"}}

    """
    coll = Collection(SESSION_DATA)
    coll.load()
    q_iter = coll.query_iterator(
        expr=f"session_id=='{session_id}'",
        output_fields=["metadata"],
        batch_size=batch_size,
    )
    source_summaries = {}
    res = q_iter.next()
    while len(res) > 0:
        for item in res:
            metadata = item["metadata"]
            if metadata["source"] not in source_summaries:
                source_summaries[metadata["source"]] = {
                    "ai_summary": metadata["ai_summary"],
                }
                if "user_summary" in metadata:
                    source_summary = source_summaries[metadata["source"]]
                    source_summary["user_summary"] = metadata["user_summary"]
        res = q_iter.next()
    q_iter.close()
    return source_summaries<|MERGE_RESOLUTION|>--- conflicted
+++ resolved
@@ -324,7 +324,6 @@
         return {"message": "Success", "result": res}
     return {"message": "Failure: unable to complete search"}
 
-<<<<<<< HEAD
 
 def fuzzy_keyword_query(keyword_query: str) -> str:
     """Create a fuzzy* version of a keyword query.
@@ -352,8 +351,6 @@
     return " ".join(fuzzy_keywords)
 
 
-def source_exists(collection_name: str, source: str) -> bool:
-=======
 def source_exists(collection_name: str, url: str) -> bool:
     """Check if a url source exists in a collection.
 
@@ -370,7 +367,6 @@
         True if the url is found in the collection, False otherwise
 
     """
->>>>>>> 8185d68d
     collection = Collection(collection_name)
     q = collection.query(expr=f"metadata['url']=='{url}'")
 
@@ -571,13 +567,6 @@
 
 # application level features
 @observe(capture_input=False)
-<<<<<<< HEAD
-def upload_courtlistener(collection_name: str, oo: dict) -> dict:
-    langfuse_context.update_current_observation(
-        input={"case_name": oo["case_name"], "id": oo["id"]},
-    )
-    if "text" not in oo or not oo["text"]:
-=======
 def upload_courtlistener(collection_name: str, opinion: dict, max_chunk_size:int=10000, chunk_overlap:int=1000) -> dict:
     """Upload a courtlistener opinion to Milvus.
 
@@ -598,8 +587,10 @@
         With a `message` indicating success or failure and an `insert_count` on success
 
     """
+    langfuse_context.update_current_observation(
+        input={"case_name": opinion["case_name"], "id": opinion["id"]},
+    )
     if "text" not in opinion or not opinion["text"]:
->>>>>>> 8185d68d
         return {"message": "Failure: no opinion text found"}
 
     # check if the opinion is already in the collection
