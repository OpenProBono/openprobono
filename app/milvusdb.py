"""Functions for managing and searching vectors and collections in Milvus."""
from __future__ import annotations

import logging
import os
import time
from json import loads
from logging.handlers import RotatingFileHandler
from typing import TYPE_CHECKING

from langfuse.decorators import langfuse_context, observe
from pymilvus import (
    Collection,
    CollectionSchema,
    DataType,
    FieldSchema,
    connections,
    utility,
)
from requests import session

from app.db import get_batch, load_vdb, load_vdb_chunk, load_vdb_source, store_vdb
from app.encoders import embed_strs
from app.loaders import (
    partition_uploadfile,
    quickstart_ocr,
    scrape,
    scrape_with_links,
)
from app.models import EncoderParams, MilvusMetadataEnum, OpenAIModelEnum
from app.splitters import chunk_elements_by_title, chunk_str
from app.summarization import summarize_langchain

if TYPE_CHECKING:
    from fastapi import UploadFile
    from pymilvus.orm.iterator import QueryIterator


connection_args = loads(os.environ["Milvus"])
# test connection to db, also needed to use utility functions
connections.connect(uri=connection_args["uri"], token=connection_args["token"])


# init logs
log_formatter = logging.Formatter(
    "%(asctime)s %(levelname)s %(funcName)s(%(lineno)d) %(message)s",
)
my_handler = RotatingFileHandler("vdb.log", maxBytes=5*1024*1024, backupCount=2)
my_handler.setFormatter(log_formatter)
my_handler.setLevel(logging.ERROR)

vdb_log = logging.getLogger("vdb")
vdb_log.setLevel(logging.ERROR)

vdb_log.addHandler(my_handler)


# used to cache collection params from firebase
COLLECTION_PARAMS = {}
# for storing session data
SESSION_DATA = "SessionData"
# limit for number of results in queries
MAX_K = 16384

# core features

@observe()
def load_vdb_param(
    collection_name: str,
    param_name: str,
) -> EncoderParams | MilvusMetadataEnum | list:
    """Load a vector database parameter from firebase.

    Parameters
    ----------
    collection_name : str
        The name of the collection using the parameter
    param_name : str
        The name of the desired parameter value

    Returns
    -------
    EncoderParams | MilvusMetadataEnum | list
        EncoderParams if param_name = "encoder"

        MilvusMetadataEnum if param_name = "metadata_format"

        list if param_name = "fields"

    """
    # check if the params are cached
    if collection_name in COLLECTION_PARAMS and \
        param_name in COLLECTION_PARAMS[collection_name]:

        return COLLECTION_PARAMS[collection_name][param_name]
    if collection_name not in COLLECTION_PARAMS:
        COLLECTION_PARAMS[collection_name] = {}
    param_value = load_vdb(collection_name)[param_name]
    # create the parameter object
    match param_name:
        case "encoder":
            COLLECTION_PARAMS[collection_name][param_name] = EncoderParams(
                **param_value,
            )
        case "metadata_format":
            COLLECTION_PARAMS[collection_name][param_name] = MilvusMetadataEnum(
                param_value,
            )
        case "fields":
            COLLECTION_PARAMS[collection_name][param_name] = param_value
        case _:
            raise ValueError(param_name)
    return COLLECTION_PARAMS[collection_name][param_name]


@observe()
def create_collection(
    name: str,
    encoder: EncoderParams | None = None,
    description: str = "",
    extra_fields: list[FieldSchema] | None = None,
    metadata_format: MilvusMetadataEnum = MilvusMetadataEnum.json,
) -> Collection:
    """Create a collection with a given name and other parameters.

    Parameters
    ----------
    name : str
        The name of the collection to be created
    encoder : EncoderParams, optional
        The embedding model used to create the vectors,
        by default text-embedding-3-small with 768 dimensions
    description : str, optional
        A description for the collection, by default ""
    extra_fields : list[FieldSchema] | None, optional
        A list of fields to add to the collections schema, by default None
    metadata_format : MilvusMetadataEnum, optional
        The format used to store metadata other than text, by default json
        (a single field called `metadata`)

        If `json`, the `metadata` field will be made automatically

        If `no_field`, `extra_fields` should not contain fields

    Returns
    -------
    pymilvus.Collection
        The created collection. Must call load() before query/search.

    Raises
    ------
    ValueError
        If the collection name already exists

    """
    if utility.has_collection(name):
        already_exists = f"collection named {name} already exists"
        raise ValueError(already_exists)
    encoder = encoder if encoder is not None else EncoderParams()
    db_fields = None

    # define schema
    pk_field = FieldSchema(
        name="pk",
        dtype=DataType.INT64,
        is_primary=True,
        description="The primary key",
        auto_id=True,
    )
    text_field = FieldSchema(
        name="text",
        dtype=DataType.VARCHAR,
        description="The source text",
        max_length=65535,
    )
    embedding_field = FieldSchema(
        name="vector",
        dtype=DataType.FLOAT_VECTOR,
        dim=encoder.dim,
        description="The embedded text",
    )

    # keep track of how the collection stores metadata
    match metadata_format:
        case MilvusMetadataEnum.json:
            extra_fields = [FieldSchema(
                name="metadata",
                dtype=DataType.JSON,
                description="The associated metadata",
            )]
        case MilvusMetadataEnum.no_field:
            if extra_fields:
                msg = "metadata_format = no_field but extra_fields is not empty"
                raise ValueError(msg)
        case MilvusMetadataEnum.field:
            # field format allows for empty extra_fields or a single json field as long
            # as dynamic fields are enabled, otherwise should be no_field or json
            if extra_fields is None:
                extra_fields = []
            else:
                db_fields = [field.name for field in extra_fields]

    schema = CollectionSchema(
        fields=[pk_field, embedding_field, text_field, *extra_fields],
        auto_id=True,
        enable_dynamic_field=True,
        description=description,
    )

    # create collection
    coll = Collection(name=name, schema=schema)
    # create index for vector field
    # AUTOINDEX is only supported through Zilliz, not standalone Milvus
    auto_index = {
        "index_type": "AUTOINDEX",
        "metric_type": "IP",
    }
    coll.create_index("vector", index_params=auto_index, index_name="auto_index")

    # save params in firebase
    store_vdb(name, encoder, metadata_format, db_fields)
    # cache params in dictionary
    COLLECTION_PARAMS[name] = {
        "encoder": encoder,
        "metadata_format": metadata_format,
    }
    if db_fields is not None:
        COLLECTION_PARAMS[name]["fields"] = db_fields
    return coll


@observe()
def query(
    collection_name: str,
    query: str,
    k: int = 4,
    expr: str = "",
    session_id: str = "",
) -> dict:
    """Run a query on a given collection.

    Parameters
    ----------
    collection_name : str
        the collection to query
    query : str
        the query itself
    k : int, optional
        how many chunks to return, by default 4
    expr : str, optional
        a boolean expression to specify conditions for ANN search, by default ""
    session_id : str, optional
        The session id for filtering session data, by default ""

    Returns
    -------
    dict
        With message and result on success, just message on failure

    """
<<<<<<< HEAD
=======
    if query_check(collection_name, query, k, session_id):
        return query_check(collection_name, query, k, session_id)
    if session_id:
        if expr:
            expr += " and "
        expr += f"metadata[\"session_id\"]=='{session_id}'"

>>>>>>> 43cdf1fa
    coll = Collection(collection_name)
    encoder = load_vdb_param(collection_name, "encoder")
    data = embed_strs([query], encoder)
    search_params = {
        "anns_field": "vector",
        "param": {}, # can customize index params assuming you know index type
        "output_fields": ["text"],
        "data": data,
        "limit": k,
    }
    metadata_format = load_vdb_param(collection_name, "metadata_format")
    match metadata_format:
        case MilvusMetadataEnum.json:
            search_params["output_fields"] += ["metadata"]
        case MilvusMetadataEnum.field:
            search_params["output_fields"] += load_vdb_param(collection_name, "fields")
<<<<<<< HEAD
    if session_id:
        expr += (" and " if expr else "") + f"session_id=='{session_id}'"
    if expr:
        search_params["expr"] = expr
=======

    if expr:
        search_params["expr"] = expr

>>>>>>> 43cdf1fa
    res = coll.search(**search_params)
    if res:
        # on success, returns a list containing a single inner list containing
        # result objects
        if len(res) == 1:
            # sort hits by ascending distance
            hits = sorted(
                [hit.to_dict() for hit in res[0]],
                key=lambda h: h["distance"],
            )
            # format output for tracing
            pks = [hit["id"] for hit in hits]
            langfuse_context.update_current_observation(
                output=pks,
            )
            return {"message": "Success", "result": hits}
        return {"message": "Success", "result": res}
    return {"message": "Failure: unable to complete search"}


def fuzzy_keyword_query(keyword_query: str) -> str:
    """Create a fuzzy* version of a keyword query.

    *Replaces uppercase letters and the first letter of every word
    with a wildcard character (_). Mainly for case-insensitivity.

    Parameters
    ----------
    keyword_query : str
        the original keyword query

    Returns
    -------
    str
        A fuzzy version of the keyword query

    """
    min_length_fuzzy = 6
    keywords = keyword_query.split()
    fuzzy_keywords = [
        "".join([
            c if not c.isupper() or len(kw) < min_length_fuzzy else "_"
            for c in kw
        ])
        for kw in keywords
    ]
    fuzzy_keywords = [
        kw if len(kw) < min_length_fuzzy else "_" + kw[1:]
        for kw in fuzzy_keywords
    ]
    fuzzy_keywords_str = " ".join(fuzzy_keywords)
    fuzzy_keywords_str = fuzzy_keywords_str.replace("%", "\\\\%")
    fuzzy_keywords_str = fuzzy_keywords_str.replace('"', '\\"')
    return fuzzy_keywords_str.replace("'", "\\'")


def source_exists(collection_name: str, url: str) -> bool:
    """Check if a url source exists in a collection.

    Parameters
    ----------
    collection_name : str
        name of collection
    url : str
        source url to check for

    Returns
    -------
    bool
        True if the url is found in the collection, False otherwise

    """
    collection = Collection(collection_name)
    q = collection.query(expr=f"metadata['url']=='{url}'")

    return len(q) > 0


@observe()
def upload_data(
    collection_name: str,
    data: list[dict],
    batch_size: int = 1000,
) -> dict[str, str]:
    """Upload data to a collection with json format.

    Parameters
    ----------
    collection_name : str
        The name of the Milvus collection.
    data : list[dict]
        The data to upload. Format should match collection schema.
        Example: `[{'vector': [], 'text': '', 'metadata': {}}]`
    batch_size : int, optional
        The number of records to be uploaded at a time, by default 1000.

    Returns
    -------
    dict[str, str]
        With a `message`, `insert_count` on success

    """
    data_count = len(data)
    langfuse_context.update_current_observation(
        input={
            "collection_name":collection_name,
            "data_count": data_count,
        },
    )
    collection = Collection(collection_name)
    pks = []
    insert_count = 0
    for i in range(0, data_count, batch_size):
        batch = data[i: i + batch_size]
        current_batch_size = len(batch)
        res = collection.insert(batch)
        pks += res.primary_keys
        insert_count += res.insert_count
        if res.insert_count != current_batch_size:
            # the upload failed, try deleting any partially uploaded data
            bad_deletes = []
            for pk in pks:
                delete_res = collection.delete(expr=f"pk=={pk}")
                if delete_res.delete_count != 1:
                    bad_deletes.append(pk)
            bad_insert = (
                f"Failure: expected {current_batch_size} insertions but got "
                f"{res.insert_count}. "
            )
            if bad_deletes:
                logging.error(
                    "dangling data",
                    extra={"pks": bad_deletes},
                )
                bad_insert += (
                    "We were unable to delete some of your partially uploaded data. "
                    "This has been logged, and your data will eventually be deleted. "
                    "If you would like more information, please email "
                    "contact@openprobono.com."
                )
            else:
                bad_insert += "Any partially uploaded data has been deleted."
            return {"message": bad_insert}
    return {"message": "Success", "insert_count": insert_count}


def upload_data_firebase(
    coll_name: str,
    data: list[dict],
    source_ids: set | None = None,
) -> dict:
    """Insert chunk data into Firebase.

    Parameters
    ----------
    coll_name : str
        The name of the Firebase collection.
    data : list[dict]
        Each element must contain `text`, `chunk_index`, `source_id`.
    source_ids : set | None, optional
        A set of source_ids that have already been inserted into the database,
        by default None.

    Returns
    -------
    dict
        Containing a message and insert count

    """
    if source_ids is None:
        source_ids = set()
    db_batch = get_batch()
    insert_count = len(data)
    for i in range(insert_count):
        text = data[i]["text"]
        chunk_idx = data[i]["chunk_index"]
        source_id = data[i]["source_id"]
        if source_id not in source_ids:
            source_ids.add(source_id)
            db_source = load_vdb_source(coll_name, source_id)
            del data[i]["text"]
            del data[i]["chunk_index"]
            del data[i]["source_id"]
            db_batch.set(db_source, data[i])
        chunk_data = {"text": text, "chunk_index": chunk_idx}
        db_chunk = load_vdb_chunk(coll_name, source_id, data[i]["pk"])
        db_batch.set(db_chunk, chunk_data)
        if i % 1000 == 0:
            db_batch.commit()
            db_batch = get_batch()
    db_batch.commit()
    return {"message": "Success", "insert_count": insert_count}


@observe(capture_output=False)
def get_expr(collection_name: str, expr: str, batch_size: int = 1000) -> dict:
    """Get database entries according to a boolean expression.

    Parameters
    ----------
    collection_name : str
        The name of a pymilvus.Collection
    expr : str
        A boolean expression to filter database entries
    batch_size: int, optional
        The batch size used to fetch entries from Milvus, defaults to 1000

    Returns
    -------
    dict
        Contains `message`, `result` list if successful

    """
    coll = Collection(collection_name)
    collection_format = load_vdb_param(collection_name, "metadata_format")
    output_fields = ["text", "vector"]
    match collection_format:
        case MilvusMetadataEnum.field:
            output_fields += [*load_vdb_param(collection_name, "fields")]
        case MilvusMetadataEnum.json:
            output_fields += ["metadata"]
    q_iter = coll.query_iterator(
        expr=expr,
        output_fields=output_fields,
        batch_size=batch_size,
    )
    hits = []
    res = q_iter.next()
    while len(res) > 0:
        hits += res
        res = q_iter.next()
    q_iter.close()
    langfuse_context.update_current_observation(
        output=f"{len(hits)} hits",
    )
    return {"message": "Success", "result": hits}


@observe()
def delete_expr(collection_name: str, expr: str) -> dict[str, str]:
    """Delete database entries according to a boolean expression.

    Parameters
    ----------
    collection_name : str
        The name of a pymilvus.Collection
    expr : str
        A boolean expression to filter database entries

    Returns
    -------
    dict[str, str]
        Contains `message`, `delete_count` if successful

    """
    coll = Collection(collection_name)
    ids = coll.delete(expr=expr)
    coll.flush()
    return {"message": "Success", "delete_count": ids.delete_count}


@observe()
def upsert_expr(
    collection_name: str,
    expr: str,
    upsert_data: list[dict],
) -> dict[str, str]:
    """Upsert database entries according to a boolean expression.

    Parameters
    ----------
    collection_name : str
        The name of a pymilvus.Collection
    expr : str
        A boolean expression to filter database entries
    upsert_data : list[dict]
        A list of dicts containing the data to be upserted into Milvus.

    Returns
    -------
    dict[str, str]
        Contains `message` and `insert_count` if successful.

    """
    langfuse_context.update_current_observation(
        input={
            "collection_name":collection_name,
            "expr": expr,
            "upsert_data_count": len(upsert_data),
        },
    )
    delete_result = delete_expr(collection_name, expr)
    if delete_result["message"] != "Success":
        return delete_result
    delete_count = delete_result["delete_count"]
    insert_result = upload_data(collection_name, upsert_data)
    return {"delete_count": delete_count, **insert_result}


def fields_to_json(fields_entry: dict) -> dict:
    """Convert a Collection entry from fields to json metadata format.

    Parameters
    ----------
    fields_entry : dict
        The entry from a Collection with fields metadata format

    Returns
    -------
    dict
        The entry with fields replaced with a metadata dictionary
        (json metadata format)

    """
    d = {k: v for k, v in fields_entry.items() if k != "entity"}
    d["entity"] = {
        "text": fields_entry["entity"]["text"],
        "metadata": {
            k: v for k, v in fields_entry["entity"].items() if k != "text"
        },
    }
    return d


def query_iterator(
    collection_name: str,
    expr: str,
    output_fields: list[str],
    batch_size: int,
) -> QueryIterator:
    """Get a query iterator for a collection.

    Parameters
    ----------
    collection_name : str
        The name of the collection
    expr : str
        The boolean expression to filter entities in the collection
    output_fields : list[str]
        the fields to return for each entity
    batch_size : int
        the number of entities to process at a time

    Returns
    -------
    QueryIterator
        An iterator over the chosen entities in the collection

    """
    coll = Collection(collection_name)
    return coll.query_iterator(
        expr=expr,
        output_fields=output_fields,
        batch_size=batch_size,
    )

# application level features

def crawl_upload_site(collection_name: str, description: str, url: str) -> list[str]:
    create_collection(collection_name, description=description)
    urls = [url]
    new_urls, prev_elements = scrape_with_links(url, urls)
    texts, metadatas = chunk_elements_by_title(prev_elements, 3000, 1000, 300)
    ai_summary = summarize_langchain(texts, OpenAIModelEnum.gpt_4o)
    for metadata in metadatas:
        metadata["ai_summary"] = ai_summary
    encoder = load_vdb_param(collection_name, "encoder")
    vectors = embed_strs(texts, encoder)
    data = [{
        "vector": vectors[i],
        "metadata": metadatas[i],
        "text": texts[i],
    } for i in range(len(texts))]
    upload_data(collection_name, data)
    print("new_urls: ", new_urls)
    while len(new_urls) > 0:
        cur_url = new_urls.pop()
        if url == cur_url[:len(url)]:
            urls.append(cur_url)
            cur_elements = scrape(cur_url)
            new_elements = [
                element for element in cur_elements if element not in prev_elements
            ]
            strs, metadatas = chunk_elements_by_title(new_elements, 3000, 1000, 300)
            ai_summary = summarize_langchain(strs, OpenAIModelEnum.gpt_4o)
            for metadata in metadatas:
                metadata["ai_summary"] = ai_summary
            vectors = embed_strs(strs, encoder)
            data = [{
                "vector": vectors[i],
                "metadata": metadatas[i],
                "text": texts[i],
            } for i in range(len(texts))]
            upload_data(collection_name, data)
            prev_elements = cur_elements
    print(urls)
    return urls


@observe(capture_output=False)
def upload_site(collection_name: str, url: str, max_chars=10000, new_after_n_chars=2500, overlap=500) -> dict[str, str]:
    """Scrape, chunk, summarize, and upload a URLs contents to Milvus.

    Parameters
    ----------
    collection_name : str
        Where the chunks will be uploaded.
    url : str
        The site to scrape.

    Returns
    -------
    dict[str, str]
        With a `message` indicating success or failure

    """
    elements = scrape(url)
    if len(elements) == 0:
        return {"message": f"Failure: no elements found at {url}"}
    texts, metadatas = chunk_elements_by_title(elements, max_chars, new_after_n_chars, overlap)
    vectors = embed_strs(texts, load_vdb_param(collection_name, "encoder"))
    ai_summary = summarize_langchain(texts, OpenAIModelEnum.gpt_4o)
    for metadata in metadatas:
        metadata["timestamp"] = str(time.time())
        metadata["url"] = url
        metadata["ai_summary"] = ai_summary
    data = [{
        "vector": vectors[i],
        "metadata": metadatas[i],
        "text": texts[i],
    } for i in range(len(texts))]
    return upload_data(collection_name, data)


def session_upload_ocr(
    file: UploadFile,
    session_id: str,
    summary: str | None = None,
    max_chunk_size: int = 1000,
    chunk_overlap: int = 150,
) -> dict[str, str]:
    """OCR scan, chunk, summarize, and upload a file to Milvus.

    Parameters
    ----------
    file : UploadFile
        The file to scan and upload.
    session_id : str
        The session associated with the file.
    summary : str | None, optional
        A user-written summary of the file, by default None.
    max_chunk_size : int, optional
        The max length of a text chunk in chars, by default 1000.
    chunk_overlap : int, optional
        The number of chars to overlap between chunks, by default 150.

    Returns
    -------
    dict[str, str]
        With a `message` indicating success or failure

    """
    reader = quickstart_ocr(file)
    texts = chunk_str(reader, max_chunk_size, chunk_overlap)
    vectors = embed_strs(texts, load_vdb_param(SESSION_DATA, "encoder"))
    ai_summary = summarize_langchain(texts, OpenAIModelEnum.gpt_4o)
    metadata = {
        "session_id": session_id,
        "source": file.filename,
        "ai_summary": ai_summary,
    }
    if summary is not None:
        metadata["user_summary"] = summary
    # upload
    data = [{
        "vector": vectors[i],
        "metadata": metadata,
        "text": texts[i],
    } for i in range(len(texts))]
    return upload_data(SESSION_DATA, data)


def file_upload(
    file: UploadFile,
    session_id: str,
    summary: str | None = None,
) -> dict[str, str]:
    """Perform an unstructured partition, chunk_by_title, and upload a file to Milvus.

    Parameters
    ----------
    file : UploadFile
        The file to upload.
    session_id : str
        The session associated with the file.
    summary: str, optional
        A summary of the file written by the user, by default None.

    Returns
    -------
    dict[str, str]
        With a `message` indicating success or failure

    """
    # extract text
    print(session_id)
    print("session_id")
    elements = partition_uploadfile(file)
    if summary is not None and summary is not "":
        for i in range(len(elements)):
            elements[i].metadata["user_summary"] = summary #this is broken ('ElementMetadata' object does not support item assignment)
    # chunk text
    texts, metadatas = chunk_elements_by_title(elements)
    vectors = embed_strs(texts, load_vdb_param(SESSION_DATA, "encoder"))
    # add session id to metadata
    for i in range(len(metadatas)):
        metadatas[i]["session_id"] = session_id
    # upload
    data = [{
        "vector": vectors[i],
        "metadata": metadatas[i],
        "text": texts[i],
    } for i in range(len(texts))]
    return upload_data(SESSION_DATA, data)

def check_session_data(session_id: str) -> bool:
    """Check if user uploaded a file in a specific session.

    Parameters
    ----------
    session_id : str
        the session id

    Returns
    -------
    bool
        true if file was uploaded, false if it is empty

    """
    expr = f'metadata["session_id"] in ["{session_id}"]'
    data = get_expr(SESSION_DATA, expr, 1)
    return len(data["result"]) != 0

def fetch_session_data_files(
    session_id: str,
    batch_size: int = 1000,
) -> dict[str, dict[str, str]]:
    coll = Collection(SESSION_DATA)
    coll.load()
    query = coll.query(
        expr=f"metadata[\"session_id\"] in [\"{session_id}\"]",
        output_fields=["metadata"],
        batch_size=batch_size,
    )
    files = [data["metadata"]["filename"] for data in query]
    return set(files)


def session_source_summaries(
    session_id: str,
    batch_size: int = 1000,
) -> dict[str, dict[str, str]]:
    """Get AI and user-written summaries of any files from a session.

    Parameters
    ----------
    session_id : str
        The session to search for file summaries.
    batch_size : int, optional
        The number of chunks to return from the query iterator at a time,
        by default 1000.

    Returns
    -------
    dict[str, dict[str, str]]
        {"source": {"ai_summary": "str", "user_summary": "str"}}

    """
    coll = Collection(SESSION_DATA)
    q_iter = coll.query_iterator(
        expr=f"session_id=='{session_id}'",
        output_fields=["metadata"],
        batch_size=batch_size,
    )
    source_summaries = {}
    res = q_iter.next()
    while len(res) > 0:
        for item in res:
            metadata = item["metadata"]
            if metadata["source"] not in source_summaries:
                source_summaries[metadata["source"]] = {
                    "ai_summary": metadata["ai_summary"],
                }
                if "user_summary" in metadata:
                    source_summary = source_summaries[metadata["source"]]
                    source_summary["user_summary"] = metadata["user_summary"]
        res = q_iter.next()
    q_iter.close()
    return source_summaries<|MERGE_RESOLUTION|>--- conflicted
+++ resolved
@@ -258,16 +258,6 @@
         With message and result on success, just message on failure
 
     """
-<<<<<<< HEAD
-=======
-    if query_check(collection_name, query, k, session_id):
-        return query_check(collection_name, query, k, session_id)
-    if session_id:
-        if expr:
-            expr += " and "
-        expr += f"metadata[\"session_id\"]=='{session_id}'"
-
->>>>>>> 43cdf1fa
     coll = Collection(collection_name)
     encoder = load_vdb_param(collection_name, "encoder")
     data = embed_strs([query], encoder)
@@ -284,17 +274,10 @@
             search_params["output_fields"] += ["metadata"]
         case MilvusMetadataEnum.field:
             search_params["output_fields"] += load_vdb_param(collection_name, "fields")
-<<<<<<< HEAD
     if session_id:
         expr += (" and " if expr else "") + f"session_id=='{session_id}'"
     if expr:
         search_params["expr"] = expr
-=======
-
-    if expr:
-        search_params["expr"] = expr
-
->>>>>>> 43cdf1fa
     res = coll.search(**search_params)
     if res:
         # on success, returns a list containing a single inner list containing
@@ -800,18 +783,15 @@
 
     """
     # extract text
-    print(session_id)
-    print("session_id")
     elements = partition_uploadfile(file)
-    if summary is not None and summary is not "":
-        for i in range(len(elements)):
-            elements[i].metadata["user_summary"] = summary #this is broken ('ElementMetadata' object does not support item assignment)
     # chunk text
     texts, metadatas = chunk_elements_by_title(elements)
     vectors = embed_strs(texts, load_vdb_param(SESSION_DATA, "encoder"))
     # add session id to metadata
     for i in range(len(metadatas)):
         metadatas[i]["session_id"] = session_id
+        if summary:
+            metadatas[i]["user_summary"] = summary
     # upload
     data = [{
         "vector": vectors[i],
@@ -834,7 +814,7 @@
         true if file was uploaded, false if it is empty
 
     """
-    expr = f'metadata["session_id"] in ["{session_id}"]'
+    expr = f'metadata["session_id"] == "{session_id}"'
     data = get_expr(SESSION_DATA, expr, 1)
     return len(data["result"]) != 0
 
