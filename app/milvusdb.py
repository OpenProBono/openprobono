"""Functions for managing and searching vectors and collections in Milvus."""
from __future__ import annotations

import os
import time
from json import loads
from typing import TYPE_CHECKING

from langfuse.decorators import langfuse_context, observe
from pymilvus import (
    Collection,
    CollectionSchema,
    DataType,
    FieldSchema,
    connections,
    utility,
)

from app.classifiers import url_jurisdictions
from app.db import get_batch, load_vdb, load_vdb_chunk, load_vdb_source, store_vdb
from app.encoders import embed_strs
from app.loaders import (
    partition_uploadfile,
    quickstart_ocr,
    scrape,
    scrape_with_links,
)
from app.logger import setup_logger
from app.models import EncoderParams, MilvusMetadataEnum, SearchTool
from app.splitters import chunk_elements_by_title, chunk_str
from app.summarization import summarize

if TYPE_CHECKING:
    from fastapi import UploadFile
    from pymilvus.orm.iterator import QueryIterator

logger = setup_logger()

connection_args = loads(os.environ["Milvus"])  # noqa: SIM112
# test connection to db, also needed to use utility functions
connections.connect(uri=connection_args["uri"], token=connection_args["token"])


# used to cache collection params from firebase
COLLECTION_PARAMS = {}
# for storing session data
SESSION_DATA = "SessionData"
# limit for number of results in queries
MAX_K = 16384

# core features

def load_vdb_param(
    collection_name: str,
    param_name: str,
) -> EncoderParams | MilvusMetadataEnum | list:
    """Load a vector database parameter from firebase.

    Parameters
    ----------
    collection_name : str
        The name of the collection using the parameter
    param_name : str
        The name of the desired parameter value

    Returns
    -------
    EncoderParams | MilvusMetadataEnum | list
        EncoderParams if param_name = "encoder"

        MilvusMetadataEnum if param_name = "metadata_format"

        list if param_name = "fields"

    """
    # check if the params are cached
    if collection_name in COLLECTION_PARAMS and \
        param_name in COLLECTION_PARAMS[collection_name]:

        return COLLECTION_PARAMS[collection_name][param_name]
    if collection_name not in COLLECTION_PARAMS:
        COLLECTION_PARAMS[collection_name] = {}
    param_value = load_vdb(collection_name)[param_name]
    # create the parameter object
    match param_name:
        case "encoder":
            COLLECTION_PARAMS[collection_name][param_name] = EncoderParams(
                **param_value,
            )
        case "metadata_format":
            COLLECTION_PARAMS[collection_name][param_name] = MilvusMetadataEnum(
                param_value,
            )
        case "fields":
            COLLECTION_PARAMS[collection_name][param_name] = param_value
        case _:
            raise ValueError(param_name)
    return COLLECTION_PARAMS[collection_name][param_name]


@observe()
def create_collection(
    name: str,
    encoder: EncoderParams | None = None,
    description: str = "",
    extra_fields: list[FieldSchema] | None = None,
    metadata_format: MilvusMetadataEnum = MilvusMetadataEnum.json,
) -> Collection:
    """Create a collection with a given name and other parameters.

    Parameters
    ----------
    name : str
        The name of the collection to be created
    encoder : EncoderParams, optional
        The embedding model used to create the vectors,
        by default text-embedding-3-small with 768 dimensions
    description : str, optional
        A description for the collection, by default ""
    extra_fields : list[FieldSchema] | None, optional
        A list of fields to add to the collections schema, by default None
    metadata_format : MilvusMetadataEnum, optional
        The format used to store metadata other than text, by default json
        (a single field called `metadata`)

        If `json`, the `metadata` field will be made automatically

        If `no_field`, `extra_fields` should not contain fields

    Returns
    -------
    pymilvus.Collection
        The created collection. Must call load() before query/search.

    Raises
    ------
    ValueError
        If the collection name already exists

    """
    if utility.has_collection(name):
        already_exists = f"collection named {name} already exists"
        logger.error(already_exists)
        raise ValueError(already_exists)
    encoder = encoder if encoder is not None else EncoderParams()
    db_fields = None

    # define schema
    pk_field = FieldSchema(
        name="pk",
        dtype=DataType.INT64,
        is_primary=True,
        description="The primary key",
        auto_id=True,
    )
    text_field = FieldSchema(
        name="text",
        dtype=DataType.VARCHAR,
        description="The source text",
        max_length=65535,
    )
    embedding_field = FieldSchema(
        name="vector",
        dtype=DataType.FLOAT_VECTOR,
        dim=encoder.dim,
        description="The embedded text",
    )

    # keep track of how the collection stores metadata
    match metadata_format:
        case MilvusMetadataEnum.json:
            extra_fields = [FieldSchema(
                name="metadata",
                dtype=DataType.JSON,
                description="The associated metadata",
            )]
        case MilvusMetadataEnum.no_field:
            if extra_fields:
                msg = "metadata_format = no_field but extra_fields is not empty"
                raise ValueError(msg)
        case MilvusMetadataEnum.field:
            # field format allows for empty extra_fields or a single json field as long
            # as dynamic fields are enabled, otherwise should be no_field or json
            if extra_fields is None:
                extra_fields = []
            else:
                db_fields = [field.name for field in extra_fields]

    schema = CollectionSchema(
        fields=[pk_field, embedding_field, text_field, *extra_fields],
        auto_id=True,
        enable_dynamic_field=True,
        description=description,
    )

    # create collection
    coll = Collection(name=name, schema=schema)
    # create index for vector field
    # AUTOINDEX is only supported through Zilliz, not standalone Milvus
    auto_index = {
        "index_type": "AUTOINDEX",
        "metric_type": "IP",
    }
    coll.create_index("vector", index_params=auto_index, index_name="auto_index")

    # save params in firebase
    store_vdb(name, encoder, metadata_format, db_fields)
    # cache params in dictionary
    COLLECTION_PARAMS[name] = {
        "encoder": encoder,
        "metadata_format": metadata_format,
    }
    if db_fields is not None:
        COLLECTION_PARAMS[name]["fields"] = db_fields
    logger.info("Collection Created: %s", name)
    return coll


@observe()
def query(
    collection_name: str,
    query: str,
    k: int = 4,
    expr: str = "",
    session_id: str = "",
) -> dict:
    """Run a query on a given collection.

    Parameters
    ----------
    collection_name : str
        the collection to query
    query : str
        the query itself
    k : int, optional
        how many chunks to return, by default 4
    expr : str, optional
        a boolean expression to specify conditions for ANN search, by default ""
    session_id : str, optional
        The session id for filtering session data, by default ""

    Returns
    -------
    dict
        With message and result on success, just message on failure

    """
    coll = Collection(collection_name)
    encoder = load_vdb_param(collection_name, "encoder")
    data = embed_strs([query], encoder)
    search_params = {
        "anns_field": "vector",
        "param": {}, # can customize index params assuming you know index type
        "output_fields": ["text"],
        "data": data,
        "limit": k,
    }
    metadata_format = load_vdb_param(collection_name, "metadata_format")
    match metadata_format:
        case MilvusMetadataEnum.json:
            search_params["output_fields"] += ["metadata"]
        case MilvusMetadataEnum.field:
            search_params["output_fields"] += load_vdb_param(collection_name, "fields")
    if session_id:
        expr += (" and " if expr else "") + f"metadata[\"session_id\"]=='{session_id}'"
    if expr:
        search_params["expr"] = expr
    res = coll.search(**search_params)
    if res:
        # on success, returns a list containing a single inner list containing
        # result objects
        if len(res) == 1:
            # sort hits by ascending distance
            hits = sorted(
                [hit.to_dict() for hit in res[0]],
                key=lambda h: h["distance"],
            )
            # format output for tracing
            pks = [str(hit["id"]) for hit in hits]
            langfuse_context.update_current_observation(output=pks)
            return {"message": "Success", "result": hits}
        return {"message": "Success", "result": res}
    logger.info("Collection queried: %s", collection_name)
    return {"message": "Failure: unable to complete search"}


def fuzzy_keyword_query(keyword_query: str) -> str:
    """Create a fuzzy* version of a keyword query.

    *Replaces uppercase letters and the first letter of every word
    with a wildcard character (_). Mainly for case-insensitivity.

    Parameters
    ----------
    keyword_query : str
        the original keyword query

    Returns
    -------
    str
        A fuzzy version of the keyword query

    """
    min_length_fuzzy = 6
    keywords = keyword_query.split()
    fuzzy_keywords = [
        "".join([
            c if not c.isupper() or len(kw) < min_length_fuzzy else "_"
            for c in kw
        ])
        for kw in keywords
    ]
    fuzzy_keywords = [
        kw if len(kw) < min_length_fuzzy else "_" + kw[1:]
        for kw in fuzzy_keywords
    ]
    fuzzy_keywords_str = " ".join(fuzzy_keywords)
    fuzzy_keywords_str = fuzzy_keywords_str.replace("%", "\\\\%")
    fuzzy_keywords_str = fuzzy_keywords_str.replace('"', '\\"')
    return fuzzy_keywords_str.replace("'", "\\'")


@observe()
def source_exists(collection_name: str, url: str, bot_id: str, tool_name: str) -> bool:
    """Check if a url source exists in a collection, for a specific bot and tool.

    Parameters
    ----------
    collection_name : str
        name of collection
    url : str
        source url to check for
    bot_id : str
        bot id
    tool_name : str
        tool name

    Returns
    -------
    bool
        True if the url is found, False otherwise

    """
    res = get_expr(collection_name, f"metadata['url']=='{url}'")
    hits = res["result"]
    q = sorted(hits, key=lambda x: x["pk"])
    pks, docs = [], []
    for doc in q:
        md = doc["metadata"]
        if("bot_and_tool_id" not in md):
            md["bot_and_tool_id"] = [bot_id + tool_name]
        elif( (bot_id + tool_name) not in md["bot_and_tool_id"]):
            md["bot_and_tool_id"].append(bot_id + tool_name)
        else:
            continue

        # delete fields which are empty or over 1000 characters
        maxlen = 1000
        keys_to_remove = [
            key for key in md
            if not md[key] or (isinstance(md[key], str) and len(md[key])) > maxlen
        ]
        for key in keys_to_remove:
            del md[key]

        pks.append(doc["pk"])
        del doc["pk"]
        docs.append(doc)
    if pks:
        _ = upsert_expr(collection_name, expr=f"pk in {pks}", upsert_data=docs)
    return len(q) > 0


@observe()
def upload_data(
    collection_name: str,
    data: list[dict],
    batch_size: int = 1000,
) -> dict[str, str]:
    """Upload data to a collection with json format.

    Parameters
    ----------
    collection_name : str
        The name of the Milvus collection.
    data : list[dict]
        The data to upload. Format should match collection schema.
        Example: `[{'vector': [], 'text': '', 'metadata': {}}]`
    batch_size : int, optional
        The number of records to be uploaded at a time, by default 1000.

    Returns
    -------
    dict[str, str]
        With a `message`, `insert_count` on success

    """
    data_count = len(data)
    langfuse_context.update_current_observation(
        input={
            "collection_name":collection_name,
            "data_count": data_count,
        },
    )
    collection = Collection(collection_name)
    pks = []
    insert_count = 0
    for i in range(0, data_count, batch_size):
        batch = data[i: i + batch_size]
        current_batch_size = len(batch)
        res = collection.insert(batch)
        pks += res.primary_keys
        insert_count += res.insert_count
        if res.insert_count != current_batch_size:
            # the upload failed, try deleting any partially uploaded data
            bad_deletes = []
            for pk in pks:
                delete_res = collection.delete(expr=f"pk=={pk}")
                if delete_res.delete_count != 1:
                    bad_deletes.append(pk)
            bad_insert = (
                f"Failure: expected {current_batch_size} insertions but got "
                f"{res.insert_count}. "
            )
            if bad_deletes:
                logger.error(
                    "dangling data",
                    extra={"pks": bad_deletes},
                )
                bad_insert += (
                    "We were unable to delete some of your partially uploaded data. "
                    "This has been logged, and your data will eventually be deleted. "
                    "If you would like more information, please email "
                    "contact@openprobono.com."
                )
            else:
                bad_insert += "Any partially uploaded data has been deleted."
            logger.error(bad_insert)
            return {"message": bad_insert}
    logger.info("Collection uploaded data: %s", collection_name)
    return {"message": "Success", "insert_count": insert_count}


def upload_data_firebase(
    coll_name: str,
    data: list[dict],
    source_ids: set | None = None,
) -> dict:
    """Insert chunk data into Firebase.

    Parameters
    ----------
    coll_name : str
        The name of the Firebase collection.
    data : list[dict]
        Each element must contain `text`, `chunk_index`, `source_id`.
    source_ids : set | None, optional
        A set of source_ids that have already been inserted into the database,
        by default None.

    Returns
    -------
    dict
        Containing a message and insert count

    """
    if source_ids is None:
        source_ids = set()
    db_batch = get_batch()
    insert_count = len(data)
    for i in range(insert_count):
        text = data[i]["text"]
        chunk_idx = data[i]["chunk_index"]
        source_id = data[i]["source_id"]
        if source_id not in source_ids:
            source_ids.add(source_id)
            db_source = load_vdb_source(coll_name, source_id)
            del data[i]["text"]
            del data[i]["chunk_index"]
            del data[i]["source_id"]
            db_batch.set(db_source, data[i])
        chunk_data = {"text": text, "chunk_index": chunk_idx}
        db_chunk = load_vdb_chunk(coll_name, source_id, data[i]["pk"])
        db_batch.set(db_chunk, chunk_data)
        if i % 1000 == 0:
            db_batch.commit()
            db_batch = get_batch()
    db_batch.commit()
    logger.info("Collection uploaded data to Firebase: %s", coll_name)
    return {"message": "Success", "insert_count": insert_count}


@observe(capture_output=False)
def get_expr(collection_name: str, expr: str, batch_size: int = 1000) -> dict:
    """Get database entries according to a boolean expression.

    Parameters
    ----------
    collection_name : str
        The name of a pymilvus.Collection
    expr : str
        A boolean expression to filter database entries
    batch_size: int, optional
        The batch size used to fetch entries from Milvus, defaults to 1000

    Returns
    -------
    dict
        Contains `message`, `result` list if successful

    """
    coll = Collection(collection_name)
    collection_format = load_vdb_param(collection_name, "metadata_format")
    output_fields = ["text", "vector"]
    match collection_format:
        case MilvusMetadataEnum.field:
            output_fields += [*load_vdb_param(collection_name, "fields")]
        case MilvusMetadataEnum.json:
            output_fields += ["metadata"]
    q_iter = coll.query_iterator(
        expr=expr,
        output_fields=output_fields,
        batch_size=batch_size,
    )
    hits = []
    res = q_iter.next()
    while len(res) > 0:
        hits += res
        res = q_iter.next()
    q_iter.close()
<<<<<<< HEAD
    pks = [str(hit["pk"]) for hit in hits]
    langfuse_context.update_current_observation(output=pks)
=======
    langfuse_context.update_current_observation(output=f"{len(hits)} hits")
    logger.info("Collection got expression: %s", collection_name)
>>>>>>> 9b83618e
    return {"message": "Success", "result": hits}


@observe()
def delete_expr(collection_name: str, expr: str) -> dict[str, str]:
    """Delete database entries according to a boolean expression.

    Parameters
    ----------
    collection_name : str
        The name of a pymilvus.Collection
    expr : str
        A boolean expression to filter database entries

    Returns
    -------
    dict[str, str]
        Contains `message`, `delete_count` if successful

    """
    coll = Collection(collection_name)
    ids = coll.delete(expr=expr)
    coll.flush()
    logger.info("Collection deleted expression: %s", collection_name)
    return {"message": "Success", "delete_count": ids.delete_count}


@observe()
def upsert_expr(
    collection_name: str,
    expr: str,
    upsert_data: list[dict],
) -> dict[str, str]:
    """Upsert database entries according to a boolean expression.

    Parameters
    ----------
    collection_name : str
        The name of a pymilvus.Collection
    expr : str
        A boolean expression to filter database entries
    upsert_data : list[dict]
        A list of dicts containing the data to be upserted into Milvus.

    Returns
    -------
    dict[str, str]
        Contains `message` and `insert_count` if successful.

    """
    langfuse_context.update_current_observation(
        input={
            "collection_name":collection_name,
            "expr": expr,
            "upsert_data_count": len(upsert_data),
        },
    )
    delete_result = delete_expr(collection_name, expr)
    if delete_result["message"] != "Success":
        return delete_result
    delete_count = delete_result["delete_count"]
    insert_result = upload_data(collection_name, upsert_data)
    logger.info("Collection upserted: %s", collection_name)
    return {"delete_count": delete_count, **insert_result}


def fields_to_json(fields_entry: dict) -> dict:
    """Convert a Collection entry from fields to json metadata format.

    Parameters
    ----------
    fields_entry : dict
        The entry from a Collection with fields metadata format

    Returns
    -------
    dict
        The entry with fields replaced with a metadata dictionary
        (json metadata format)

    """
    d = {k: v for k, v in fields_entry.items() if k != "entity"}
    d["entity"] = {
        "text": fields_entry["entity"]["text"],
        "metadata": {
            k: v for k, v in fields_entry["entity"].items() if k != "text"
        },
    }
    return d


def query_iterator(
    collection_name: str,
    expr: str,
    output_fields: list[str],
    batch_size: int,
) -> QueryIterator:
    """Get a query iterator for a collection.

    Parameters
    ----------
    collection_name : str
        The name of the collection
    expr : str
        The boolean expression to filter entities in the collection
    output_fields : list[str]
        the fields to return for each entity
    batch_size : int
        the number of entities to process at a time

    Returns
    -------
    QueryIterator
        An iterator over the chosen entities in the collection

    """
    coll = Collection(collection_name)
    return coll.query_iterator(
        expr=expr,
        output_fields=output_fields,
        batch_size=batch_size,
    )

# application level features

def crawl_upload_site(collection_name: str, description: str, url: str, search_tool: SearchTool) -> list[str]:
    create_collection(collection_name, description=description)
    urls = [url]
    new_urls, prev_elements = scrape_with_links(url, urls)
    texts, metadatas = chunk_elements_by_title(prev_elements, 3000, 1000, 300)
    ai_summary = summarize(texts, search_tool.summary_method, search_tool.chat_model)
    for metadata in metadatas:
        metadata["ai_summary"] = ai_summary
    encoder = load_vdb_param(collection_name, "encoder")
    vectors = embed_strs(texts, encoder)
    data = [{
        "vector": vectors[i],
        "metadata": metadatas[i],
        "text": texts[i],
    } for i in range(len(texts))]
    upload_data(collection_name, data)
    logger.info("new_urls: %r", new_urls)
    while len(new_urls) > 0:
        cur_url = new_urls.pop()
        if url == cur_url[:len(url)]:
            urls.append(cur_url)
            cur_elements = scrape(cur_url)
            new_elements = [
                element for element in cur_elements if element not in prev_elements
            ]
            strs, metadatas = chunk_elements_by_title(new_elements, 3000, 1000, 300)
            ai_summary = summarize(strs, search_tool.summary_method, search_tool.chat_model)
            for metadata in metadatas:
                metadata["ai_summary"] = ai_summary
            vectors = embed_strs(strs, encoder)
            data = [{
                "vector": vectors[i],
                "metadata": metadatas[i],
                "text": texts[i],
            } for i in range(len(texts))]
            upload_data(collection_name, data)
            prev_elements = cur_elements
    logger.info(urls)
    return urls


@observe(capture_output=False)
def upload_site(
    collection_name: str,
    search_result: dict,
    search_tool: SearchTool,
    max_chars: int = 10000,
    new_after_n_chars: int = 2500,
    overlap: int = 500,
) -> dict[str, str]:
    """Scrape, chunk, summarize, and upload a URLs contents to Milvus.

    Parameters
    ----------
    collection_name : str
        Where the chunks will be uploaded.
    search_result : dict
        The search result of the site to scrape and upload.
    tool: SearchTool
        The search tool which this function is being used for
    max_chars : int, optional
        Maximum characters per chunk, by default 10000
    new_after_n_chars : int, optional
        Start a new chunk after this many characters, by default 2500
    overlap : int, optional
        Number of characters to overlap between chunks, by default 500

    Returns
    -------
    dict[str, str]
        With a `message` indicating success or failure

    """
    url = search_result["link"]
    elements = scrape(url)
    if len(elements) == 0:
        error = f"Failure: no elements found at {url}"
        logger.error(error)
        return {"message": error}
    texts, metadatas = chunk_elements_by_title(
        elements,
        max_chars,
        new_after_n_chars,
        overlap,
    )
    # TODO: vectors, ai summary, and jurisdictions can be done in parallel,
    # unless jurisdictions are low confidence, then they need a summary
    vectors = embed_strs(texts, load_vdb_param(collection_name, "encoder"))
    ai_summary = summarize(texts, search_tool.summary_method, search_tool.chat_model)
    jurisdictions = url_jurisdictions(url, summary=ai_summary)
    bot_id = search_tool.bot_id
    tool_name = search_tool.name
    for metadata in metadatas:
        metadata["timestamp"] = str(time.time())
        metadata["url"] = url
        metadata["ai_summary"] = ai_summary
        metadata["bot_and_tool_id"] = [bot_id + tool_name]
<<<<<<< HEAD
        metadata["title"] = search_result["title"]
        metadata["source"] = search_result["source"]
        metadata["favicon"] = search_result["favicon"]
=======
        metadata["jurisdictions"] = [j["name"] for j in jurisdictions]
>>>>>>> 9b83618e
    data = [{
        "vector": vectors[i],
        "metadata": metadatas[i],
        "text": texts[i],
    } for i in range(len(texts))]
    return upload_data(collection_name, data)


def session_upload_ocr(
    file: UploadFile,
    session_id: str,
    summary: str | None = None,
    max_chunk_size: int = 1000,
    chunk_overlap: int = 150,
) -> dict[str, str]:
    """OCR scan, chunk, summarize, and upload a file to Milvus.

    Parameters
    ----------
    file : UploadFile
        The file to scan and upload.
    session_id : str
        The session associated with the file.
    summary : str | None, optional
        A user-written summary of the file, by default None.
    max_chunk_size : int, optional
        The max length of a text chunk in chars, by default 1000.
    chunk_overlap : int, optional
        The number of chars to overlap between chunks, by default 150.

    Returns
    -------
    dict[str, str]
        With a `message` indicating success or failure

    """
    reader = quickstart_ocr(file)
    texts = chunk_str(reader, max_chunk_size, chunk_overlap)
    vectors = embed_strs(texts, load_vdb_param(SESSION_DATA, "encoder"))
    ai_summary = summarize(texts)
    metadata = {
        "session_id": session_id,
        "source": file.filename,
        "ai_summary": ai_summary,
    }
    if summary is not None:
        metadata["user_summary"] = summary
    # upload
    data = [{
        "vector": vectors[i],
        "metadata": metadata,
        "text": texts[i],
    } for i in range(len(texts))]
    return upload_data(SESSION_DATA, data)


@observe(capture_input=False)
def file_upload(
    file: UploadFile,
    session_id: str,
    summary: str | None = None,
    collection_name: str = SESSION_DATA,
) -> dict[str, str]:
    """Perform an unstructured partition, chunk_by_title, and upload a file to Milvus.

    Parameters
    ----------
    file : UploadFile
        The file to upload.
    session_id : str
        The session associated with the file.
    summary: str, optional
        A summary of the file written by the user, by default None.
    collection_name : str, optional
        The collection where the file will be stored, by default SessionData.

    Returns
    -------
    dict[str, str]
        With a `message` indicating success or failure

    """
    # tracing
    langfuse_context.update_current_trace(session_id=session_id)
    # extract text
    elements = partition_uploadfile(file)
    # chunk text
    texts, metadatas = chunk_elements_by_title(elements)
    vectors = embed_strs(texts, load_vdb_param(collection_name, "encoder"))
    # add session id to metadata
    for i in range(len(metadatas)):
        metadatas[i]["session_id"] = session_id
        if summary:
            metadatas[i]["user_summary"] = summary
    # upload
    data = [{
        "vector": vectors[i],
        "metadata": metadatas[i],
        "text": texts[i],
    } for i in range(len(texts))]
    return upload_data(collection_name, data)

def check_session_data(session_id: str) -> bool:
    """Check if user uploaded a file in a specific session.

    Parameters
    ----------
    session_id : str
        the session id

    Returns
    -------
    bool
        true if file was uploaded, false if it is empty

    """
    expr = f'metadata["session_id"] == "{session_id}"'
    data = get_expr(SESSION_DATA, expr, 1)
    return len(data["result"]) != 0

def fetch_session_data_files(
    session_id: str,
    batch_size: int = 1000,
) -> dict[str, dict[str, str]]:
    coll = Collection(SESSION_DATA)
    coll.load()
    query = coll.query(
        expr=f'metadata["session_id"] in ["{session_id}"]',
        output_fields=["metadata"],
        batch_size=batch_size,
    )
    files = [data["metadata"]["filename"] for data in query]
    return set(files)<|MERGE_RESOLUTION|>--- conflicted
+++ resolved
@@ -528,13 +528,9 @@
         hits += res
         res = q_iter.next()
     q_iter.close()
-<<<<<<< HEAD
     pks = [str(hit["pk"]) for hit in hits]
     langfuse_context.update_current_observation(output=pks)
-=======
-    langfuse_context.update_current_observation(output=f"{len(hits)} hits")
     logger.info("Collection got expression: %s", collection_name)
->>>>>>> 9b83618e
     return {"message": "Success", "result": hits}
 
 
@@ -757,13 +753,10 @@
         metadata["url"] = url
         metadata["ai_summary"] = ai_summary
         metadata["bot_and_tool_id"] = [bot_id + tool_name]
-<<<<<<< HEAD
+        metadata["jurisdictions"] = [j["name"] for j in jurisdictions]
         metadata["title"] = search_result["title"]
         metadata["source"] = search_result["source"]
         metadata["favicon"] = search_result["favicon"]
-=======
-        metadata["jurisdictions"] = [j["name"] for j in jurisdictions]
->>>>>>> 9b83618e
     data = [{
         "vector": vectors[i],
         "metadata": metadatas[i],
