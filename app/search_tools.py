--- conflicted
+++ resolved
@@ -2,10 +2,7 @@
 import os
 from concurrent.futures import ThreadPoolExecutor, as_completed
 from contextvars import copy_context
-<<<<<<< HEAD
-=======
 from threading import Lock
->>>>>>> d1473a3b
 
 import requests
 from langfuse.decorators import langfuse_context, observe
@@ -61,27 +58,31 @@
     return new_dict
 
 
-<<<<<<< HEAD
 @observe()
-def process_site(result: dict, bot_id: str, tool_name: str) -> None:
-    try:
-        if(not source_exists(search_collection, result["link"], bot_id, tool_name)):
-            print("Uploading site: " + result["link"])
-            upload_site(search_collection, result, bot_id=bot_id, tool_name=tool_name)
-    except Exception as error:
-        print("Warning: Failed to upload site for dynamic serpapi: " + result["link"])
-        print("The error was: " + str(error))
-
-
-@observe(capture_output=False)
-def dynamic_serpapi_tool(
-    qr: str,
-    prf: str,
-    num_results: int = 3,
-    k: int = 3,
-    bot_id: str = "",
-    tool_name: str = "",
-=======
+def process_site(result: dict, bot_id: str, tool: SearchTool) -> None:
+    url = result["link"]
+
+    # Check if URL has already failed
+    with failed_urls_lock:
+        if url in failed_urls:
+            logger.info("Skipping previously failed URL: %s", url)
+            return
+
+    with url_lock:
+        if url not in url_locks:
+            url_locks[url] = Lock()
+
+    with url_locks[url]:
+        try:
+            if not source_exists(search_collection, url, bot_id, tool.name):
+                logger.info("Uploading site: %s", url)
+                upload_site(search_collection, result, tool)
+        except Exception:
+            logger.exception("Warning: Failed to upload site for dynamic serpapi: %s", url)
+            with failed_urls_lock:
+                failed_urls.add(url)
+
+
 @observe(capture_input=False, capture_output=False)
 def dynamic_serpapi_tool(
     qr: str,
@@ -89,7 +90,6 @@
     tool: SearchTool,
     num_results: int = 5,
     k: int = 3,
->>>>>>> d1473a3b
 ) -> dict:
     """Upgraded serpapi tool, scrape the websites and embed them to query whole pages.
 
@@ -131,38 +131,12 @@
             "num": num_results,
         }).get_dict())
 
-<<<<<<< HEAD
-=======
-    def process_site(result: dict) -> None:
-        url = result["link"]
-
-        # Check if URL has already failed
-        with failed_urls_lock:
-            if url in failed_urls:
-                logger.info("Skipping previously failed URL: %s", url)
-                return
-
-        with url_lock:
-            if url not in url_locks:
-                url_locks[url] = Lock()
-
-        with url_locks[url]:
-            try:
-                if not source_exists(search_collection, url, bot_id, tool_name):
-                    logger.info("Uploading site: %s", url)
-                    upload_site(search_collection, url, tool)
-            except Exception:
-                logger.exception("Warning: Failed to upload site for dynamic serpapi: %s", url)
-                with failed_urls_lock:
-                    failed_urls.add(url)
-
->>>>>>> d1473a3b
     with ThreadPoolExecutor() as executor:
         futures = []
         for result in response["organic_results"]:
             ctx = copy_context()
             def task(r=result, context=ctx):  # noqa: ANN001, ANN202
-                return context.run(process_site, r, bot_id, tool_name)
+                return context.run(process_site, r, bot_id, tool)
             futures.append(executor.submit(task))
 
         for future in as_completed(futures):
@@ -245,16 +219,7 @@
 
 # Implement this for regular programatic google search as well.
 @observe()
-<<<<<<< HEAD
-def dynamic_courtroom5_search_tool(
-    qr: str,
-    prf: str = "",
-    bot_id: str = "",
-    tool_name: str = "",
-) -> dict:
-=======
 def dynamic_courtroom5_search_tool(qr: str, tool: SearchTool, prf: str="") -> dict:
->>>>>>> d1473a3b
     """Query the custom courtroom5 google search api, scrape the sites and embed them.
 
     Whitelisted sites defined by search cx key.
@@ -267,10 +232,6 @@
         the tool using this search method
     prf : str
         the prefix given by the tool, by default empty string
-    bot_id : str
-        the id of the bot using this tool for caching results, by default empty string
-    tool_name : str
-        the name of the tool for caching results, by default empty string
 
     Returns
     -------
@@ -472,18 +433,8 @@
         case SearchMethodEnum.courtroom5:
             function_response = courtroom5_search_tool(qr, prf)
         case SearchMethodEnum.dynamic_courtroom5:
-<<<<<<< HEAD
-            function_response = dynamic_courtroom5_search_tool(
-                qr,
-                prf,
-                bot_id=tool.bot_id,
-                tool_name=tool.name,
-            )
+            function_response = dynamic_courtroom5_search_tool(qr, prf, tool)
     return function_response
-=======
-            function_response = dynamic_courtroom5_search_tool(qr, prf, tool)
-    return str(function_response)
->>>>>>> d1473a3b
 
 def search_toolset_creator(bot: BotRequest, bot_id: str) -> list:
     """Create a search toolset for the bot from all the search tools.
