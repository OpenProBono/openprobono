--- conflicted
+++ resolved
@@ -58,31 +58,6 @@
     return new_dict
 
 
-@observe()
-def process_site(result: dict, bot_id: str, tool: SearchTool) -> None:
-    url = result["link"]
-
-    # Check if URL has already failed
-    with failed_urls_lock:
-        if url in failed_urls:
-            logger.info("Skipping previously failed URL: %s", url)
-            return
-
-    with url_lock:
-        if url not in url_locks:
-            url_locks[url] = Lock()
-
-    with url_locks[url]:
-        try:
-            if not source_exists(search_collection, url, bot_id, tool.name):
-                logger.info("Uploading site: %s", url)
-                upload_site(search_collection, result, tool)
-        except Exception:
-            logger.exception("Warning: Failed to upload site for dynamic serpapi: %s", url)
-            with failed_urls_lock:
-                failed_urls.add(url)
-
-
 @observe(capture_input=False, capture_output=False)
 def process_site(result: dict, bot_id: str, tool: SearchTool) -> None:
     url = result["link"]
@@ -103,7 +78,7 @@
         try:
             if not source_exists(search_collection, url, bot_id, tool.name):
                 logger.info("Uploading site: %s", url)
-                upload_site(search_collection, url, tool)
+                upload_site(search_collection, result, tool)
                 # check to ensure site appears in collection before releasing URL lock
                 attempt = 0
                 while not source_exists(search_collection, url, bot_id, tool.name) and attempt < num_attempts:
@@ -173,13 +148,8 @@
         futures = []
         for result in response["organic_results"]:
             ctx = copy_context()
-<<<<<<< HEAD
-            def task(r=result, context=ctx):  # noqa: ANN001, ANN202
-                return context.run(process_site, r, bot_id, tool)
-=======
             def task(r=result, b=bot_id, t=tool, context=ctx):  # noqa: ANN001, ANN202
                 return context.run(process_site, r, b, t)
->>>>>>> 9b83618e
             futures.append(executor.submit(task))
 
         for future in as_completed(futures):
