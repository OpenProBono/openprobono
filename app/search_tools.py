"""The search api functions and search toolset creation. Written by Arman Aydemir."""
import os
from concurrent.futures import ThreadPoolExecutor, as_completed
from contextvars import copy_context
from threading import Lock

import requests
from langfuse.decorators import langfuse_context, observe
from serpapi.google_search import GoogleSearch

from app.bailii import ADVANCED_SEARCH_DESC, bailii_search
from app.courtlistener import courtlistener_query, courtlistener_tool_args
from app.logger import setup_logger
from app.milvusdb import query, source_exists, upload_site
from app.models import (
    BotRequest,
    EngineEnum,
    OpinionSearchRequest,
    SearchMethodEnum,
    SearchTool,
)
from app.prompts import FILTERED_CASELAW_PROMPT

logger = setup_logger()

GoogleSearch.SERP_API_KEY = os.environ["SERPAPI_KEY"]

COURTROOM5_SEARCH_CX_KEY = "05be7e1be45d04eda"

search_collection = "search_collection_vj1"

# Global lock for URL processing
url_locks = {}
url_lock = Lock()

# Set to keep track of failed URLs
failed_urls = set()
failed_urls_lock = Lock()

def filtered_search(results: dict) -> dict:
    """Filter search results returned by serpapi to only include relevant results.

    Parameters
    ----------
    results : dict
         the results from serpapi search

    Returns
    -------
    dict
        filtered results

    """
    new_dict = {}
    if "sports_results" in results:
        new_dict["sports_results"] = results["sports_results"]
    if "organic_results" in results:
        new_dict["organic_results"] = results["organic_results"]
    return new_dict


@observe(capture_input=False, capture_output=False)
def process_site(result: dict, bot_id: str, tool: SearchTool) -> None:
    url = result["link"]
    num_attempts = 10

    langfuse_context.update_current_observation(input=url)

    with url_lock:
        if url not in url_locks:
            url_locks[url] = Lock()

    with url_locks[url]:
        # Check if URL has already failed before processing
        with failed_urls_lock:
            if url in failed_urls:
                logger.info("Skipping previously failed URL: %s", url)
                return
        try:
            if not source_exists(search_collection, result, bot_id, tool.name):
                logger.info("Uploading site: %s", url)
                res = upload_site(search_collection, result, tool)
                if res["message"] == "Success":
                    # check to ensure site appears in collection before releasing URL lock
                    attempt = 0
                    while not source_exists(search_collection, result, bot_id, tool.name) and attempt < num_attempts:
                        attempt += 1
                    if attempt == num_attempts:
                        logger.error("Site not found in collection, add to failed URLs: %s", url)
                        with failed_urls_lock:
                            failed_urls.add(url)
                else:
                    logger.error("Failed to upload site for dynamic serpapi, no exception thrown: %s", url)
                    with failed_urls_lock:
                        failed_urls.add(url)
            else:
                logger.info("Site already uploaded: %s", url)
        except Exception:
            logger.exception("Failed to upload site for dynamic serpapi: %s", url)
            with failed_urls_lock:
                failed_urls.add(url)


@observe(capture_input=False, capture_output=False)
def dynamic_serpapi_tool(
    qr: str,
    prf: str,
    tool: SearchTool,
    num_results: int = 5,
    k: int = 3,
) -> dict:
    """Upgraded serpapi tool, scrape the websites and embed them to query whole pages.

    Parameters
    ----------
    qr : str
        the query
    prf : str
        the prefix given by tool (used for whitelists)
    tool : SearchTool
        the tool using this search method
    num_results : int, optional
        number of results to return, by default 3
    k : int, optional
        number of chunks to return from milvus, by default 3

    Returns
    -------
    dict
        result of the query on the embeddings uploaded to the search collection

    """
    bot_id = tool.bot_id
    tool_name = tool.name
    # tracing
    langfuse_context.update_current_observation(
        input={
            "query": qr,
            "prefix": prf,
            "num_results": num_results,
            "k": k,
            "bot_id": bot_id,
            "tool_name": tool_name,
        },
    )

    response = filtered_search(
        GoogleSearch({
            "q": prf + " " + qr,
            "num": num_results,
        }).get_dict())

    with ThreadPoolExecutor() as executor:
        futures = []
        if("organic_results" not in response):
            return {"message": "No results found."}
        for result in response["organic_results"]:
            ctx = copy_context()
            def task(r=result, b=bot_id, t=tool, context=ctx):  # noqa: ANN001, ANN202
                return context.run(process_site, r, b, t)
            futures.append(executor.submit(task))

        for future in as_completed(futures):
            _ = future.result()

    filter_expr = f"json_contains(metadata['bot_and_tool_id'], '{bot_id + tool_name}')"
    if tool.jurisdictions:
        filter_expr += f" and ARRAY_CONTAINS_ANY(metadata['jurisdictions'], {tool.jurisdictions})"
    res = query(search_collection, qr, k=k, expr=filter_expr)
    if "result" in res:
<<<<<<< HEAD
        pks = [hit["pk"] for hit in res["result"]]
=======
        pks = [str(hit["pk"]) for hit in res["result"]]
>>>>>>> b17121c9
        langfuse_context.update_current_observation(output=pks)
    return res


@observe()
def google_search_tool(qr: str, prf: str, k: int = 4) -> dict:
    """Query the google search api.

    Parameters
    ----------
    qr : str
        the query itself
    prf : str
        the prefix given by the tool (used for whitelists)
    k : int, optional
        maximum number of results, by default 4

    Returns
    -------
    dict
        search results, sources

    """
    headers = {
        "accept": "application/json",
        "Content-Type": "application/json",
    }
    params = {
        "key": os.environ["GOOGLE_SEARCH_API_KEY"],
        "cx": os.environ["GOOGLE_SEARCH_API_CX"],
        "q": prf + " " + qr,
    }
    site = "https://www.googleapis.com/customsearch/v1"
    res = requests.get(site, params=params, headers=headers, timeout=15).json()
    return res["items"][:k]


@observe()
def courtroom5_search_tool(qr: str, prf: str = "", k: int = 4) -> dict:
    """Query the custom courtroom5 google search api.

    Whitelisted sites defined by search cx key.

    Parameters
    ----------
    qr : str
        the query itself
    prf : str
        the prefix given by the tool (whitelisted sites defined by search cx key)
    k : int, optional
        maximum number of results, by default 4

    Returns
    -------
    dict
        search results, sources

    """
    headers = {
        "accept": "application/json",
        "Content-Type": "application/json",
    }
    params = {
        "key": os.environ["GOOGLE_SEARCH_API_KEY"],
        "cx": COURTROOM5_SEARCH_CX_KEY,
        "q": prf + " " + qr,
    }
    site = "https://www.googleapis.com/customsearch/v1"
    res = requests.get(site, params=params, headers=headers, timeout=15).json()
    return res["items"][:k]


# Implement this for regular programatic google search as well.
@observe()
def dynamic_courtroom5_search_tool(qr: str, tool: SearchTool, prf: str="") -> dict:
    """Query the custom courtroom5 google search api, scrape the sites and embed them.

    Whitelisted sites defined by search cx key.

    Parameters
    ----------
    qr : str
        the query itself
    tool : SearchTool
        the tool using this search method
    prf : str
        the prefix given by the tool, by default empty string

    Returns
    -------
    dict
        search results

    """
    bot_id = tool.bot_id
    tool_name = tool.name
    headers = {
        "accept": "application/json",
        "Content-Type": "application/json",
    }
    params = {
        "key": os.environ["GOOGLE_SEARCH_API_KEY"],
        "cx": COURTROOM5_SEARCH_CX_KEY,
        "q": prf + " " + qr,
    }
    response = requests.get(
                    "https://www.googleapis.com/customsearch/v1",
                    params=params,
                    headers=headers,
                    timeout=30,
                ).json()

    def process_site(result: dict) -> None:
        try:
            if(not source_exists(search_collection, result, bot_id, tool_name)):
                logger.info("Uploading site: %s", result["link"])
                upload_site(search_collection, result, tool)
        except Exception:
            logger.exception("Warning: Failed to upload site for dynamic serpapi: %s", result["link"])

    for result in response["items"]:
        process_site(result)
    filter_expr = f"json_contains(metadata['bot_and_tool_id'], '{bot_id + tool_name}')"
    return query(search_collection, qr, expr=filter_expr)


@observe()
def serpapi_tool(qr: str, prf: str, num_results: int = 5) -> dict:
    """Query the serpapi search api.

    Parameters
    ----------
    qr : str
        the query
    prf : str
        prefix defined by tool (used for whitelist)
    num_results : int, optional
        number of results to return, by default 5

    Returns
    -------
    dict
        results

    """
    return filtered_search(
        GoogleSearch({
            "q": prf + " " + qr,
            "num": num_results,
        }).get_dict())

def openai_tool(t: SearchTool) -> dict:
    """Create a tool for openai agents to use.

    Parameters
    ----------
    t : SearchTool
        The SearchTool object which describes the tool

    Returns
    -------
    dict
        The description of tool created to be used by agents

    """
    body = {
        "type": "function",
        "function": {
            "name": t.name,
            "description": t.prompt,
            "parameters": {
                "type": "object",
                "properties": {
                    "qr": {
                        "type": "string",
                        "description": "The search text",
                    },
                },
                "required": ["qr"],
            },
        },
    }
    if t.method == SearchMethodEnum.courtlistener:
        # arg definitions
        body["function"]["parameters"]["properties"].update(courtlistener_tool_args)
        # modify query text for semantic + keyword queries
        body["function"]["parameters"]["properties"]["qr"]["description"] = (
            "A semantic query to search for general concepts and terms."
        )
        # default tool definition
        if not t.prompt:
            body["function"]["description"] = FILTERED_CASELAW_PROMPT
    if t.method == SearchMethodEnum.dynamic_serpapi:
        # add jurisdictions argument
        body["function"]["parameters"]["properties"].update({
            "jurisdictions": courtlistener_tool_args["jurisdictions"],
        })
        # modify query text to include jurisdiction in both args
        body["function"]["parameters"]["properties"]["qr"]["description"] = (
            "The search text. Include the jurisdiction here as well, if provided."
        )
    if t.method == SearchMethodEnum.bailii:
        # replace query description with advanced search description
        body["function"]["parameters"]["properties"]["qr"]["description"] = (
            "The search text, formatted as an advanced search. "
        )
        body["function"]["parameters"]["properties"]["qr"]["description"] += (
            ADVANCED_SEARCH_DESC
        )
    return body

def anthropic_tool(t: SearchTool) -> dict:
    """Create a tool for anthropic agents to use.

    Parameters
    ----------
    t : SearchTool
        The SearchTool object which describes the tool

    Returns
    -------
    dict
        The description of tool created to be used by agents

    """
    body = {
        "name": t.name,
        "description": t.prompt,
        "input_schema": {
            "type": "object",
            "properties": {
                "qr": {
                    "type": "string",
                    "description": "The search text",
                },
            },
            "required": ["qr"],
        },
    }
    if t.method == SearchMethodEnum.courtlistener:
        # add courtlistener arg definitions
        body["input_schema"]["properties"].update(courtlistener_tool_args)
        # modify query text for semantic + keyword queries
        body["input_schema"]["properties"]["qr"]["description"] = (
            "A semantic query to search for general concepts and terms."
        )
        # default tool definition
        if not t.prompt:
            body["description"] = FILTERED_CASELAW_PROMPT
    if t.method == SearchMethodEnum.dynamic_serpapi:
        # add jurisdictions argument
        body["input_schema"]["properties"].update({
            "jurisdictions": courtlistener_tool_args["jurisdictions"],
        })
        # modify query text to include jurisdiction in both args
        body["input_schema"]["properties"]["qr"]["description"] = (
            "The search text. Include the jurisdiction here as well, if provided."
        )
    if t.method == SearchMethodEnum.bailii:
        # replace query description with advanced search description
        body["function"]["parameters"]["properties"]["qr"]["description"] = (
            "The search text, formatted as an advanced search. "
        )
        body["function"]["parameters"]["properties"]["qr"]["description"] += (
            ADVANCED_SEARCH_DESC
        )
    return body


@observe(capture_output=False)
def run_search_tool(tool: SearchTool, function_args: dict) -> dict:
    """Create a search tool for an openai agent.

    Parameters
    ----------
    tool : SearchTool
        The SearchTool object which describes the tool
    function_args : dict
        The arguments to pass to the function

    Returns
    -------
    dict
        The response from the search tool

    """
    function_response = None
    prf = tool.prefix
    qr = function_args["qr"]
    match tool.method:
        case SearchMethodEnum.serpapi:
            function_response = serpapi_tool(qr, prf)
        case SearchMethodEnum.dynamic_serpapi:
            if "jurisdictions" in function_args:
                tool.jurisdictions = [j.upper() for j in function_args["jurisdictions"]]
            function_response = dynamic_serpapi_tool(qr, prf, tool)
        case SearchMethodEnum.google:
            function_response = google_search_tool(qr, prf)
        case SearchMethodEnum.courtlistener:
            tool_jurisdictions = None
            tool_kw_query = None
            tool_after_date = None
            tool_before_date = None
            if "jurisdictions" in function_args:
                tool_jurisdictions = [
                    jurisdiction.lower()
                    for jurisdiction in function_args["jurisdictions"]
                ]
            if "keyword-qr" in function_args:
                tool_kw_query = function_args["keyword-qr"]
            if "after-date" in function_args:
                tool_after_date = function_args["after-date"]
            if "before-date" in function_args:
                tool_before_date = function_args["before-date"]
            request = OpinionSearchRequest(
                query=qr,
                jurisdictions=tool_jurisdictions,
                keyword_query=tool_kw_query,
                after_date=tool_after_date,
                before_date=tool_before_date,
            )
            function_response = courtlistener_query(request)
        case SearchMethodEnum.courtroom5:
            function_response = courtroom5_search_tool(qr, prf)
        case SearchMethodEnum.dynamic_courtroom5:
            function_response = dynamic_courtroom5_search_tool(qr, prf, tool)
<<<<<<< HEAD
    return function_response
=======
        case SearchMethodEnum.bailii:
            function_response = bailii_search(qr, tool)
    return str(function_response)
>>>>>>> b17121c9

def search_toolset_creator(bot: BotRequest, bot_id: str) -> list:
    """Create a search toolset for the bot from all the search tools.

    Parameters
    ----------
    bot : BotRequest
        Bot object
    bot_id: str
        the bot id string

    Returns
    -------
    list
        The list of search tools formatted for the bot engine

    """
    toolset = []
    for t in bot.search_tools:
        t.bot_id = bot_id
        match bot.chat_model.engine:
            case EngineEnum.openai:
                toolset.append(openai_tool(t))
            case EngineEnum.anthropic:
                toolset.append(anthropic_tool(t))
    return toolset


def find_search_tool(bot: BotRequest, tool_name: str) -> SearchTool | None:
    """Find the search tool with the given name.

    Parameters
    ----------
    bot : BotRequest
        The bot
    tool_name : str
        The tool/function name

    Returns
    -------
    SearchTool | None
        The matching tool or None if not found

    """
    return next(
        (t for t in bot.search_tools if tool_name == t.name),
        None,
    )


def format_search_tool_results(tool_output: dict, tool: SearchTool) -> list[dict]:
    formatted_results = []

    if tool_output["message"] != "Success" or "result" not in tool_output:
        logger.error("Unable to format search tool results: %s", tool.name)
        return formatted_results

    for result in tool_output["result"]:
        if "entity" not in result:
            continue
        entity = result["entity"]
        # if tool ended with VDB query, include pks/distance in the output
        if "pk" in result:
            entity["pk"] = str(result["pk"])
        elif "id" in result:
            entity["pk"] = str(result["id"])
        if "distance" in result:
            entity["distance"] = result["distance"]

        if tool.method == SearchMethodEnum.courtlistener:
            entity_type = "opinion"
            entity_id = entity["metadata"]["id"]
        elif tool.method in (
            SearchMethodEnum.dynamic_serpapi,
            SearchMethodEnum.dynamic_courtroom5,
        ):
            entity_type = "url"
            entity_id = entity["metadata"]["url"]
        elif tool.method in (
            SearchMethodEnum.courtroom5,
            SearchMethodEnum.google,
            SearchMethodEnum.serpapi,
        ):
            entity_type = "url"
            entity_id = entity["link"]
        else:
            entity_type = "unknown"
            entity_id = "unknown"

        formatted_results.append({
            "type": entity_type,
            "entity": entity,
            "id": entity_id,
        })

    return formatted_results<|MERGE_RESOLUTION|>--- conflicted
+++ resolved
@@ -168,11 +168,7 @@
         filter_expr += f" and ARRAY_CONTAINS_ANY(metadata['jurisdictions'], {tool.jurisdictions})"
     res = query(search_collection, qr, k=k, expr=filter_expr)
     if "result" in res:
-<<<<<<< HEAD
         pks = [hit["pk"] for hit in res["result"]]
-=======
-        pks = [str(hit["pk"]) for hit in res["result"]]
->>>>>>> b17121c9
         langfuse_context.update_current_observation(output=pks)
     return res
 
@@ -499,13 +495,9 @@
             function_response = courtroom5_search_tool(qr, prf)
         case SearchMethodEnum.dynamic_courtroom5:
             function_response = dynamic_courtroom5_search_tool(qr, prf, tool)
-<<<<<<< HEAD
-    return function_response
-=======
         case SearchMethodEnum.bailii:
             function_response = bailii_search(qr, tool)
-    return str(function_response)
->>>>>>> b17121c9
+    return function_response
 
 def search_toolset_creator(bot: BotRequest, bot_id: str) -> list:
     """Create a search toolset for the bot from all the search tools.
