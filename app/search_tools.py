"""The search api functions and search toolset creation. Written by Arman Aydemir."""
import os
from concurrent.futures import ThreadPoolExecutor, as_completed
from contextvars import copy_context
from json import tool

import requests
from langfuse.decorators import observe
from serpapi.google_search import GoogleSearch

from app.courtlistener import courtlistener_query, courtlistener_tool_args
from app.milvusdb import query, source_exists, upload_site
from app.models import (
    BotRequest,
    EngineEnum,
    OpinionSearchRequest,
    SearchMethodEnum,
    SearchTool,
)
from app.prompts import FILTERED_CASELAW_PROMPT

GoogleSearch.SERP_API_KEY = os.environ["SERPAPI_KEY"]

COURTROOM5_SEARCH_CX_KEY = "05be7e1be45d04eda"

search_collection = "search_collection_vj1"

def filtered_search(results: dict) -> tuple[dict, list[str]]:
    """Filter search results returned by serpapi to only include relevant results.

    Parameters
    ----------
    results : dict
         the results from serpapi search

    Returns
    -------
    tuple[dict, list[str]]
        filtered results, sources

    """
    new_dict = {}
    sources = []
    if "sports_results" in results:
        new_dict["sports_results"] = results["sports_results"]
        sources += [result["link"] for result in results["sports_results"]]
    if "organic_results" in results:
        new_dict["organic_results"] = results["organic_results"]
        sources += [result["link"] for result in results["organic_results"]]
    return new_dict, sources


@observe(capture_output=False)
def process_site(result: dict, bot_id: str, tool_name: str) -> None:
    try:
        if(not source_exists(search_collection, result["link"], bot_id, tool_name)):
            print("Uploading site: " + result["link"])
            upload_site(search_collection, result["link"], bot_id=bot_id, tool_name=tool_name)
    except Exception as error:
        print("Warning: Failed to upload site for dynamic serpapi: " + result["link"])
        print("The error was: " + str(error))

@observe()
def dynamic_serpapi_tool(
    qr: str,
    prf: str,
    num_results: int = 3,
    k: int = 3,
    bot_id: str = "",
    tool_name: str = "",
) -> tuple[dict, list[str]]:
    """Upgraded serpapi tool, scrape the websites and embed them to query whole pages.

    Parameters
    ----------
    qr : str
        the query
    prf : str
        the prefix given by tool (used for whitelists)
    num_results : int, optional
        number of results to return, by default 3
    k : int, optional
        number of chunks to return from milvus, by default 3
    bot_id : str, optional
        the ID of the bot using this tool, by default ""
    tool_name : str, optional
        the name of the search tool, by default ""

    Returns
    -------
    tuple[dict, list[str]]
        results
        (the result of the query on the embeddings uploaded to the search collection),
        sources

    """
    response, _ = filtered_search(
        GoogleSearch({
            "q": prf + " " + qr,
            "num": num_results,
        }).get_dict())

    with ThreadPoolExecutor() as executor:
        futures = []
        for result in response["organic_results"]:
            ctx = copy_context()
            def task(r=result, context=ctx):  # noqa: ANN001, ANN202
                return context.run(process_site, r, bot_id, tool_name)
            futures.append(executor.submit(task))

        for future in as_completed(futures):
            _ = future.result()
<<<<<<< HEAD
    filter_expr = f"metadata['bot_id'] == '{bot_id}' && metadata['tool_name'] == '{tool_name}'"
    res = query(search_collection, qr, k=k, expr=filter_expr)
    # get the list of sources from the query results
    urls = [item["entity"]["metadata"]["url"] for item in res["result"]]
    return res, urls
=======
    filter_expr = f"json_contains(metadata['bot_and_tool_id'], '{bot_id + tool_name}')"
    return query(search_collection, qr, k=k, expr=filter_expr)

>>>>>>> 1344b3a3

@observe()
def google_search_tool(qr: str, prf: str, k: int = 4) -> tuple[dict, list[str]]:
    """Query the google search api.

    Parameters
    ----------
    qr : str
        the query itself
    prf : str
        the prefix given by the tool (used for whitelists)
    k : int, optional
        maximum number of results, by default 4

    Returns
    -------
    tuple[dict, list[str]]
        search results, sources

    """
    headers = {
        "accept": "application/json",
        "Content-Type": "application/json",
    }
    params = {
        "key": os.environ["GOOGLE_SEARCH_API_KEY"],
        "cx": os.environ["GOOGLE_SEARCH_API_CX"],
        "q": prf + " " + qr,
    }
    site = "https://www.googleapis.com/customsearch/v1"
    res = requests.get(site, params=params, headers=headers, timeout=30).json()
    urls = [item["link"] for item in res["items"][:k]]
    return {"items": res["items"][:k]}, urls


@observe()
def courtroom5_search_tool(qr: str, prf: str = "", k: int = 4) -> tuple[dict, list[str]]:
    """Query the custom courtroom5 google search api.

    Whitelisted sites defined by search cx key.

    Parameters
    ----------
    qr : str
        the query itself
    prf : str
        the prefix given by the tool (whitelisted sites defined by search cx key)
    k : int, optional
        maximum number of results, by default 4

    Returns
    -------
    tuple[dict, list[str]]
        search results, sources

    """
    headers = {
        "accept": "application/json",
        "Content-Type": "application/json",
    }
    params = {
        "key": os.environ["GOOGLE_SEARCH_API_KEY"],
        "cx": COURTROOM5_SEARCH_CX_KEY,
        "q": prf + " " + qr,
    }
    site = "https://www.googleapis.com/customsearch/v1"
    res = requests.get(site, params=params, headers=headers, timeout=30).json()
    urls = [item["link"] for item in res["items"][:k]]
    return {"items": res["items"][:k]}, urls

# Implement this for regular programatic google search as well.
@observe()
def dynamic_courtroom5_search_tool(qr: str, prf: str="", bot_id: str = "", tool_name: str = "") -> tuple[dict, list[str]]:
    """Query the custom courtroom5 google search api, scrape the sites and embed them.

    Whitelisted sites defined by search cx key.

    Parameters
    ----------
    qr : str
        the query itself
    prf : str
        the prefix given by the tool

    Returns
    -------
    tuple[dict, list[str]]
        search results, sources

    """
    headers = {
        "accept": "application/json",
        "Content-Type": "application/json",
    }
    params = {
        "key": os.environ["GOOGLE_SEARCH_API_KEY"],
        "cx": COURTROOM5_SEARCH_CX_KEY,
        "q": prf + " " + qr,
    }
    response = requests.get(
                    "https://www.googleapis.com/customsearch/v1",
                    params=params,
                    headers=headers,
                    timeout=30,
                ).json()

    def process_site(result: dict) -> None:
        try:
            if(not source_exists(search_collection, result["link"], bot_id, tool_name)):
                print("Uploading site: " + result["link"])
                upload_site(search_collection, result["link"], bot_id=bot_id, tool_name=tool_name)
        except Exception as error:
            print("Warning: Failed to upload site for dynamic serpapi: " + result["link"])
            print("The error was: " + str(error))

    for result in response["items"]:
        process_site(result)
<<<<<<< HEAD
    filter_expr = f"metadata['bot_id'] == '{bot_id}' && metadata['tool_name'] == '{tool_name}'"
    res = query(search_collection, qr, expr=filter_expr)
    # get the list of sources from the query results
    urls = [item["entity"]["metadata"]["url"] for item in res["result"]]
    return res, urls
=======
    filter_expr = f"json_contains(metadata['bot_and_tool_id'], '{bot_id + tool_name}')"
    return query(search_collection, qr, expr=filter_expr)
>>>>>>> 1344b3a3


@observe()
def serpapi_tool(qr: str, prf: str, num_results: int = 5) -> tuple[dict, list[str]]:
    """Query the serpapi search api.

    Parameters
    ----------
    qr : str
        the query
    prf : str
        prefix defined by tool (used for whitelist)
    num_results : int, optional
        number of results to return, by default 5

    Returns
    -------
    tuple[dict, list[str]]
        results, sources

    """
    return filtered_search(
        GoogleSearch({
            "q": prf + " " + qr,
            "num": num_results,
        }).get_dict())

def openai_tool(t: SearchTool) -> dict:
    """Create a tool for openai agents to use.

    Parameters
    ----------
    t : SearchTool
        The SearchTool object which describes the tool

    Returns
    -------
    dict
        The description of tool created to be used by agents

    """
    body = {
        "type": "function",
        "function": {
            "name": t.name,
            "description": t.prompt,
            "parameters": {
                "type": "object",
                "properties": {
                    "qr": {
                        "type": "string",
                        "description": "The search text",
                    },
                },
                "required": ["qr"],
            },
        },
    }
    if t.method == SearchMethodEnum.courtlistener:
        # arg definitions
        body["function"]["parameters"]["properties"].update(courtlistener_tool_args)
        # modify query text for semantic + keyword queries
        body["function"]["parameters"]["properties"]["qr"]["description"] = (
            "A semantic query to search for general concepts and terms."
        )
        # default tool definition
        if not t.prompt:
            body["function"]["description"] = FILTERED_CASELAW_PROMPT
    return body

def anthropic_tool(t: SearchTool) -> dict:
    """Create a tool for anthropic agents to use.

    Parameters
    ----------
    t : SearchTool
        The SearchTool object which describes the tool

    Returns
    -------
    dict
        The description of tool created to be used by agents

    """
    body = {
        "name": t.name,
        "description": t.prompt,
        "input_schema": {
            "type": "object",
            "properties": {
                "qr": {
                    "type": "string",
                    "description": "The search text",
                },
            },
            "required": ["qr"],
        },
    }
    if t.method == SearchMethodEnum.courtlistener:
        # add courtlistener arg definitions
        body["input_schema"]["properties"].update(courtlistener_tool_args)
        # modify query text for semantic + keyword queries
        body["input_schema"]["properties"]["qr"]["description"] = (
            "A semantic query to search for general concepts and terms."
        )
        # default tool definition
        if not t.prompt:
            body["description"] = FILTERED_CASELAW_PROMPT
    return body


def run_search_tool(tool: SearchTool, function_args: dict) -> tuple[dict, list[str]]:
    """Create a search tool for an openai agent.

    Parameters
    ----------
    tool : SearchTool
        The SearchTool object which describes the tool
    function_args : dict
        The arguments to pass to the function

    Returns
    -------
    tuple[dict, list[str]]
        response, sources

    """
    function_response, sources = None, []
    prf = tool.prefix
    qr = function_args["qr"]
    match tool.method:
        case SearchMethodEnum.serpapi:
            function_response, sources = serpapi_tool(qr, prf)
        case SearchMethodEnum.dynamic_serpapi:
            function_response, sources = dynamic_serpapi_tool(qr, prf, bot_id=tool.bot_id, tool_name=tool.name)
        case SearchMethodEnum.google:
            function_response, sources = google_search_tool(qr, prf)
        case SearchMethodEnum.courtlistener:
            tool_jurisdictions = None
            tool_kw_query = None
            tool_after_date = None
            tool_before_date = None
            if "jurisdictions" in function_args:
                tool_jurisdictions = [jurisdiction.lower() for jurisdiction in function_args["jurisdictions"]]
            if "keyword-qr" in function_args:
                tool_kw_query = function_args["keyword-qr"]
            if "after-date" in function_args:
                tool_after_date = function_args["after-date"]
            if "before-date" in function_args:
                tool_before_date = function_args["before-date"]
            request = OpinionSearchRequest(
                query=qr,
                jurisdictions=tool_jurisdictions,
                keyword_query=tool_kw_query,
                after_date=tool_after_date,
                before_date=tool_before_date,
            )
            function_response, sources = courtlistener_query(request)
        case SearchMethodEnum.courtroom5:
            function_response, sources = courtroom5_search_tool(qr, prf)
        case SearchMethodEnum.dynamic_courtroom5:
            function_response, sources = dynamic_courtroom5_search_tool(qr, prf, bot_id=tool.bot_id, tool_name=tool.name)
    return function_response, sources

def search_toolset_creator(bot: BotRequest, bot_id: str) -> list:
    """Create a search toolset for the bot from all the search tools.

    Parameters
    ----------
    bot : BotRequest
        Bot object
    bot_id: str
        the bot id string

    Returns
    -------
    list
        The list of search tools formatted for the bot engine

    """
    toolset = []
    for t in bot.search_tools:
        t.bot_id = bot_id
        match bot.chat_model.engine:
            case EngineEnum.openai:
                toolset.append(openai_tool(t))
            case EngineEnum.anthropic:
                toolset.append(anthropic_tool(t))
    return toolset


def find_search_tool(bot: BotRequest, tool_name: str) -> SearchTool | None:
    """Find the search tool with the given name.

    Parameters
    ----------
    bot : BotRequest
        The bot
    tool_name : str
        The tool/function name

    Returns
    -------
    SearchTool | None
        The matching tool or None if not found

    """
    return next(
        (t for t in bot.search_tools if tool_name == t.name),
        None,
    )


def format_search_tool_results(tool_output: dict, tool: SearchTool) -> list[str]:
    formatted_results = []

    if tool_output["message"] != "Success" or "result" not in tool_output:
        return formatted_results

    for i, result in enumerate(tool_output["result"], start=1):
        entity = result["entity"]
        metadata = entity["metadata"]

        # Format the text, truncating if necessary
        text = entity["text"][:500] + "..." if len(entity["text"]) > 500 else entity["text"]

        # Select important metadata based on tool type
        if tool.method == SearchMethodEnum.courtlistener:
            important_metadata = {
                "Case Name": metadata.get("case_name", "N/A"),
                "Date Filed": metadata.get("date_filed", "N/A"),
                "Court": metadata.get("court_name", "N/A"),
                "Author": metadata.get("author_name", "N/A"),
                "Precedential Status": metadata.get("precedential_status", "N/A"),
            }
            title = metadata.get("case_name", "Unknown Opinion")
        elif tool.method == SearchMethodEnum.dynamic_serpapi:
            important_metadata = {
                "URL": metadata.get("url", "N/A"),
                "AI Summary": metadata.get("ai_summary", "N/A"),
                "Page Number": metadata.get("page_number", "N/A"),
            }
            title = metadata.get("url", "Unknown URL")
        else:
            important_metadata = {k: v for k, v in metadata.items() if v is not None}
            title = "Unknown Source"

        # Format the knowledge card
        card = f"{i}. {title} (Distance: {result['distance']:.4f})\n"
        card += "-" * 40 + "\n"
        for key, value in important_metadata.items():
            card += f"{key}: {value}\n"
        card += "-" * 40 + "\n"
        card += f"Text:\n{text}\n"
        card += "=" * 40 + "\n"

        formatted_results.append(card)

    return formatted_results<|MERGE_RESOLUTION|>--- conflicted
+++ resolved
@@ -110,17 +110,11 @@
 
         for future in as_completed(futures):
             _ = future.result()
-<<<<<<< HEAD
-    filter_expr = f"metadata['bot_id'] == '{bot_id}' && metadata['tool_name'] == '{tool_name}'"
+    filter_expr = f"json_contains(metadata['bot_and_tool_id'], '{bot_id + tool_name}')"
     res = query(search_collection, qr, k=k, expr=filter_expr)
     # get the list of sources from the query results
     urls = [item["entity"]["metadata"]["url"] for item in res["result"]]
     return res, urls
-=======
-    filter_expr = f"json_contains(metadata['bot_and_tool_id'], '{bot_id + tool_name}')"
-    return query(search_collection, qr, k=k, expr=filter_expr)
-
->>>>>>> 1344b3a3
 
 @observe()
 def google_search_tool(qr: str, prf: str, k: int = 4) -> tuple[dict, list[str]]:
@@ -238,16 +232,11 @@
 
     for result in response["items"]:
         process_site(result)
-<<<<<<< HEAD
-    filter_expr = f"metadata['bot_id'] == '{bot_id}' && metadata['tool_name'] == '{tool_name}'"
+    filter_expr = f"json_contains(metadata['bot_and_tool_id'], '{bot_id + tool_name}')"
     res = query(search_collection, qr, expr=filter_expr)
     # get the list of sources from the query results
     urls = [item["entity"]["metadata"]["url"] for item in res["result"]]
     return res, urls
-=======
-    filter_expr = f"json_contains(metadata['bot_and_tool_id'], '{bot_id + tool_name}')"
-    return query(search_collection, qr, expr=filter_expr)
->>>>>>> 1344b3a3
 
 
 @observe()
