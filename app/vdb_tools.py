--- conflicted
+++ resolved
@@ -265,20 +265,14 @@
     # add the source lookup tools to vdb tool list so we can call them for LLM
     bot.vdb_tools += search_src_tools + query_src_tools
     # add the session query tool, if necessary
-<<<<<<< HEAD
     if session_id:
-        session = FetchSession(api_key=bot.api_key, session_id=session_id)
+        session = FetchSession(user=bot.user, session_id=session_id)
         session_info = fetch_session(session)
         file_count = session_info.file_count
     else:
         file_count = 0
     # add the session query tool, if necessary
     if file_count > 0:
-=======
-    session = FetchSession(user=bot.user, session_id=session_id)
-    session_info = fetch_session(session)
-    if session_info.file_count > 0:
->>>>>>> cafdf029
         bot.vdb_tools += [
             VDBTool(
                 name="session_data",
