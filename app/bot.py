"""Defines the bot engines. The meaty stuff."""
import json
from concurrent.futures import ThreadPoolExecutor, as_completed
from contextvars import copy_context
from typing import Generator

import openai
from anthropic import Stream as AnthropicStream
from anthropic.types import Message as AnthropicMessage
from anthropic.types.content_block import ContentBlock
from langfuse.decorators import langfuse_context, observe
from openai import Stream as OpenAIStream
from openai.types.chat import (
    ChatCompletion,
    ChatCompletionMessage,
    ChatCompletionMessageToolCall,
)

from app.chat_models import chat, chat_stream
from app.logger import setup_logger
from app.models import BotRequest, ChatRequest
from app.moderation import moderate
from app.prompts import MAX_NUM_TOOLS
from app.search_tools import (
    find_search_tool,
    format_search_tool_results,
    run_search_tool,
    search_toolset_creator,
)
from app.vdb_tools import (
    find_vdb_tool,
    format_vdb_tool_results,
    run_vdb_tool,
    vdb_toolset_creator,
)

openai.log = "debug"

logger = setup_logger()

def stream_openai_response(response: OpenAIStream):
    full_delta_dict_collection = []
    no_yield = False
    usage = None
    content = ""
    for chunk in response:
        if chunk.usage is not None:
            # last chunk contains usage, choices is an empty array
            usage = chunk.usage
            continue
        if(chunk.choices[0].delta.tool_calls or no_yield):
            no_yield = True
            full_delta_dict_collection.append(chunk.choices[0].delta.to_dict())
        else:
            chunk_content = chunk.choices[0].delta.content
            if(chunk_content):
                content += chunk_content
                if content.endswith("\n"):
                    yield json.dumps({
                        "type": "response",
                        "content": content,
                    }) + "\n"
                    content = ""

    if content:
        yield json.dumps({
            "type": "response",
            "content": content,
        }) + "\n"

    tool_calls, current_dict = [], {}
    if(no_yield):
        current_dict = full_delta_dict_collection[0]
        for i in range(1, len(full_delta_dict_collection)):
            merge_dicts_stream_openai_completion(current_dict, full_delta_dict_collection[i])

        tool_calls = [ChatCompletionMessageToolCall.model_validate(tool_call)
                    for tool_call in current_dict["tool_calls"]]
    return tool_calls, current_dict, usage


def merge_dicts_stream_openai_completion(dict1, dict2):
    for key in dict2:
        if key in dict1:
            if isinstance(dict1[key], dict) and isinstance(dict2[key], dict):
                merge_dicts_stream_openai_completion(dict1[key], dict2[key])
            elif isinstance(dict1[key], list) and isinstance(dict2[key], list):
                for item in dict2[key]:
                    item_index= item["index"]
                    del item["index"]
                    if(item_index < len(dict1[key])):
                       if("index" in dict1[key][item_index]):
                           del dict1[key][item_index]["index"]
                       merge_dicts_stream_openai_completion(dict1[key][item_index], item)
                    else:
                        dict1[key].append(item)
            else:
                dict1[key] += dict2[key]
        else:
            dict1[key] = dict2[key]


def openai_tool_call(tool_call: ChatCompletionMessageToolCall, bot: BotRequest) -> dict:
    function_name = tool_call.function.name
    function_args = json.loads(tool_call.function.arguments)
    logger.info("RUN TOOL: %s", function_name)
    vdb_tool = find_vdb_tool(bot, function_name)
    search_tool = find_search_tool(bot, function_name)
    # Step 3: call the function
    # Note: the JSON response may not always be valid;
    # be sure to handle errors
    if vdb_tool:
        tool_response = run_vdb_tool(vdb_tool, function_args)
    elif search_tool:
        tool_response = run_search_tool(search_tool, function_args)
    else:
        tool_response = "error: unable to run tool"
    # extend conversation with function response
    return {
        "tool_call_id": tool_call.id,
        "role": "tool",
        "name": function_name,
        "content": tool_response,
    }


@observe(capture_input=False)
def openai_bot_stream(r: ChatRequest, bot: BotRequest):
    """Call bot using openai engine.

    Parameters
    ----------
    r : ChatRequest
        ChatRequest object, containing the conversation and session data
    bot : BotRequest
        BotRequest object, containing the bot data

    Returns
    -------
    str
        The response from the bot

    """
    if r.history[-1]["content"].strip() == "":
        yield "Hi, how can I assist you today?"
        return
    if moderate(r.history[-1]["content"].strip()):
        yield (
            "I'm sorry, I can't help you with that. "
            "Please modify your message and try again."
        )
        return

    toolset = search_toolset_creator(bot, r.bot_id) + vdb_toolset_creator(bot, r.bot_id, r.session_id)

    # Step 0: tracing
    last_user_msg = next(
        (m for m in r.history[::-1] if m["role"] == "user"),
        None,
    )
    kwargs = {"tools": toolset}
    langfuse_context.update_current_observation(input=last_user_msg["content"])
    langfuse_context.update_current_trace(metadata={"bot_id": r.bot_id} | kwargs)

    # Step 1: send initial message to the model
    # response is a Stream object
    response: OpenAIStream = chat_stream(r.history, bot.chat_model, **kwargs)
    yield from openai_tools_stream(r.history, response, bot, **kwargs)


@observe(capture_input=False, capture_output=False, as_type="generation")
def openai_tools_stream(
    messages: list[dict],
    response: OpenAIStream,
    bot: BotRequest,
    **kwargs: dict,
) -> Generator:
    """Handle tool calls in the conversation for OpenAI engine.

    Parameters
    ----------
    messages : list[dict]
        The conversation messages
    response : OpenAIStream
        The initial response stream
    bot : BotRequest
        BotRequest object
    kwargs : dict
        Keyword arguments for the LLM.

    Returns
    -------
    Generator
        A stream of response chunks from the OpenAI LLM

    """
    tools_used = 0
    usage_dict = {"input": 0, "output": 0, "total": 0}
    all_sources = []
    while tools_used < MAX_NUM_TOOLS:
        # Step 2: see if the bot wants to call any functions
        tool_calls, current_dict, usage = yield from stream_openai_response(response)
        if usage:
            usage_dict["input"] += usage.prompt_tokens
            usage_dict["output"] += usage.completion_tokens
            usage_dict["total"] += usage.total_tokens
        if tool_calls:
            #sometimes doesnt capture the role with streaming + multiple tool calls
            if("role" not in current_dict):
                current_dict["role"] = "assistant"
            if("content" not in current_dict):
                current_dict["content"] = None

            messages.append(current_dict)
        else:
            break

<<<<<<< HEAD
        for tool_call in tool_calls:
            function_name = tool_call.function.name
            function_args = json.loads(tool_call.function.arguments)
            vdb_tool = find_vdb_tool(bot, function_name)
            search_tool = find_search_tool(bot, function_name)
            # Step 3: call the function
            # Note: the JSON response may not always be valid;
            # be sure to handle errors
            yield json.dumps({
                "type": "tool_call",
                "index": tools_used,
                "name": function_name,
                "args": tool_call.function.arguments,
            }) + "\n"
            if vdb_tool:
                tool_response = run_vdb_tool(vdb_tool, function_args)
                formatted_results = format_vdb_tool_results(tool_response, vdb_tool)
            elif search_tool:
                tool_response = run_search_tool(search_tool, function_args)
                formatted_results = format_search_tool_results(
                    tool_response,
                    search_tool,
                )
            else:
                tool_response = "error: unable to run tool"
                formatted_results = []

            yield json.dumps({
                "type": "tool_result",
                "index": tools_used,
                "name": function_name,
                "results": formatted_results,
            }) + "\n"
            all_sources += [res["id"] for res in formatted_results]
            # Step 4: send the info for each function call and function response to
            # the model
            messages.append({
                "tool_call_id": tool_call.id,
                "role": "tool",
                "name": function_name,
                "content": str(tool_response),
            })  # extend conversation with function response
            tools_used += 1
        # remove duplicate sources while maintaining original order
        srcset = set()
        all_sources = [src for src in all_sources if not (src in srcset or srcset.add(src))]
        source_list = "\n".join([f"{i}. {src}" for i, src in enumerate(all_sources, start=1)])
        # append the source list as a system message
        messages.append({"role": "system", "content": "**Sources**:\n" + source_list})
=======
        with ThreadPoolExecutor() as executor:
            futures = []
            for tool_call in tool_calls:
                ctx = copy_context()
                function_name = tool_call.function.name
                function_args = json.loads(tool_call.function.arguments)
                yield f"  \nRunning {function_name} tool with the following arguments: {function_args}  \n"
                def task(tc=tool_call, context=ctx):  # noqa: ANN001, ANN202
                    return context.run(openai_tool_call, tc, bot)
                futures.append(executor.submit(task))
            for future in as_completed(futures):
                result = future.result()
                messages.append(result)
                tools_used += 1

>>>>>>> d1473a3b
        # get a new response from the model where it can see the function response
        response = chat_stream(messages, bot.chat_model, **kwargs)
    # add usage to tracing after all tools are called
    langfuse_context.update_current_observation(
        model=bot.chat_model.model,
        usage=usage_dict,
    )


@observe(capture_input=False)
def openai_bot(r: ChatRequest, bot: BotRequest) -> str:
    """Call bot using openai engine.

    Parameters
    ----------
    r : ChatRequest
        ChatRequest object, containing the conversation and session data
    bot : BotRequest
        BotRequest object, containing the bot data

    Returns
    -------
    str
        The response from the bot

    """
    if r.history[-1]["content"].strip() == "":
        return "Hi, how can I assist you today?"
    if moderate(r.history[-1]["content"].strip()):
        return (
            "I'm sorry, I can't help you with that. "
            "Please modify your message and try again."
        )

    toolset = search_toolset_creator(bot, r.bot_id) + vdb_toolset_creator(bot, r.bot_id, r.session_id)
    kwargs = {"tools": toolset}
    messages = r.history

    # tracing
    last_user_msg = next(
        (m for m in messages[::-1] if m["role"] == "user"),
        None,
    )
    langfuse_context.update_current_observation(input=last_user_msg["content"])
    langfuse_context.update_current_trace(metadata={"bot_id": r.bot_id} | kwargs)

    # response is a ChatCompletion object
    response: ChatCompletion = chat(messages, bot.chat_model, **kwargs)
    response_message = response.choices[0].message
    return openai_tools(messages, response_message, bot, **kwargs)


def openai_tools(
    messages: list[dict],
    response_message: ChatCompletionMessage,
    bot: BotRequest,
    **kwargs: dict,
) -> str:
    """Handle tool calls in the conversation for OpenAI engine.

    Parameters
    ----------
    messages : list[dict]
        The conversation messages
    response_message : ChatCompletionMessage
        The initial response message
    bot : BotRequest
        BotRequest object
    kwargs : dict
        Keyword arguments for the LLM.

    Returns
    -------
    ChatCompletionMessage
        The response message from the bot, should be final response.

    """
    tool_calls = response_message.tool_calls
    # Step 2: check if the model wanted to call a function
    if not tool_calls:
        return response_message.content

    tools_used = 0
    all_sources = []
    while tool_calls and tools_used < MAX_NUM_TOOLS:
        messages.append(response_message.model_dump())
<<<<<<< HEAD
        # TODO: run tool calls in parallel
        for tool_call in tool_calls:
            print("RUN TOOL")
            function_name = tool_call.function.name
            function_args = json.loads(tool_call.function.arguments)
            vdb_tool = find_vdb_tool(bot, function_name)
            search_tool = find_search_tool(bot, function_name)
            # Step 3: call the function
            # Note: the JSON response may not always be valid;
            # be sure to handle errors
            if vdb_tool:
                tool_response, sources = run_vdb_tool(vdb_tool, function_args)
            elif search_tool:
                tool_response, sources = run_search_tool(search_tool, function_args)
            else:
                tool_response = "error: unable to run tool"
            # add sources from this tool call to the overall source list
            if sources:
                # yield "Sources found: \n"
                # for i, src in enumerate(sources, start=len(all_sources) + 1):
                #     yield f"{i}. {src} \n"
                # yield "\n\n"
                all_sources += sources
            # extend conversation with function response
            messages.append({
                "tool_call_id": tool_call.id,
                "role": "tool",
                "name": function_name,
                "content": str(tool_response),
            })
            tools_used += 1
        # append the source list as a system message
        source_list = "\n".join([f"{i}. {src}" for i, src in enumerate(all_sources, start=1)])
        messages.append({"role": "system", "content": "**Sources**:\n" + source_list})
=======
        with ThreadPoolExecutor() as executor:
            futures = []
            for tool_call in tool_calls:
                ctx = copy_context()
                def task(tc=tool_call, context=ctx):  # noqa: ANN001, ANN202
                    return context.run(openai_tool_call, tc, bot)
                futures.append(executor.submit(task))
            for future in as_completed(futures):
                result = future.result()
                messages.append(result)
                tools_used += 1
>>>>>>> d1473a3b
        # Step 4: send the function responses to the model
        response: ChatCompletion = chat(messages, bot.chat_model, **kwargs)
        # get a new response from the model where it can see the function response
        response_message = response.choices[0].message
        tool_calls = response_message.tool_calls
    return response_message.content


@observe(capture_input=False)
def anthropic_bot(r: ChatRequest, bot: BotRequest) -> str:
    if r.history[-1]["content"].strip() == "":
        return "Hi, how can I assist you today?"
    if moderate(r.history[-1]["content"].strip(), bot.chat_model):
        return (
            "I'm sorry, I can't help you with that. "
            "Please modify your message and try again."
        )

    toolset = search_toolset_creator(bot, r.bot_id) + vdb_toolset_creator(bot, r.bot_id, r.session_id)
    kwargs = {"tools": toolset, "system": bot.system_prompt}

    # The Messages API accepts a top-level `system` parameter,
    # not "system" as an input message role
    messages = [msg for msg in r.history if msg["role"] != "system"]
    # Step 0: tracing
    last_user_msg = next(
        (m for m in messages[::-1] if m["role"] == "user"),
        None,
    )
    langfuse_context.update_current_observation(input=last_user_msg["content"])
    langfuse_context.update_current_trace(metadata={"bot_id": r.bot_id} | kwargs)

    # Step 1: send the conversation and available functions to the model
    response = chat(messages, bot.chat_model, **kwargs)
    return anthropic_tools(messages, response, bot, **kwargs)


def anthropic_tools(
    messages: list[dict],
    response: AnthropicMessage,
    bot: BotRequest,
    **kwargs: dict,
) -> str:
    # Step 2: check if the model wanted to call a function
    tool_calls: list[ContentBlock] = [
        msg for msg in response.content if msg.type == "tool_use"
    ]
    if not tool_calls:
        return "\n".join([
            block.text for block in response.content if block.type == "text"
        ])

    tools_used = 0
    all_sources = []
    while tool_calls and tools_used < MAX_NUM_TOOLS:
        # add message before tool calls so the last message isn't duplicated in db
        messages.append({"role": response.role, "content": response.content})
        for tool_call in tool_calls:
            function_name = tool_call.name
            vdb_tool = find_vdb_tool(bot, function_name)
            search_tool = find_search_tool(bot, function_name)
            tool_response_msg = {
                "type": "tool_result",
                "tool_use_id": tool_call.id,
            }
            # Step 3: call the function
            if vdb_tool:
                tool_response, sources = run_vdb_tool(vdb_tool, tool_call.input)
            elif search_tool:
                tool_response, sources = run_search_tool(search_tool, tool_call.input)
            else:
                tool_response = "error: unable to identify tool"
                tool_response_msg["is_error"] = True
            # add sources from this tool call to the overall source list
            if sources:
                # yield "Sources found: \n"
                # for i, src in enumerate(sources, start=len(all_sources) + 1):
                #     yield f"{i}. {src} \n"
                # yield "\n\n"
                all_sources += sources
            tool_response_msg["content"] = str(tool_response)
            # extend conversation with function response
            messages.append({
                "role": "user",
                "content": [tool_response_msg],
            })
            tools_used += 1
        # append the source list as a system message
        source_list = "\n".join([f"{i}. {src}" for i, src in enumerate(all_sources, start=1)])
        messages.append({"role": "system", "content": "**Sources**:\n" + source_list})
        # Step 4: send info for each function call and function response to the model
        # get a new response from the model where it can see the function response
        response = chat(messages, bot.chat_model, **kwargs)
        tool_calls = [msg for msg in response.content if msg.type == "tool_use"]
    return "\n".join([
        block.text for block in response.content if block.type == "text"
    ])


@observe(capture_input=False)
def anthropic_bot_stream(r: ChatRequest, bot: BotRequest) -> Generator:
    if r.history[-1]["content"].strip() == "":
        yield "Hi, how can I assist you today?"
        return
    if moderate(r.history[-1]["content"].strip(), bot.chat_model):
        yield (
            "I'm sorry, I can't help you with that. "
            "Please modify your message and try again."
        )
        return

    toolset = search_toolset_creator(bot, r.bot_id) + vdb_toolset_creator(bot, r.bot_id, r.session_id)

    # Step 0: tracing
    # input tracing
    messages = [msg for msg in r.history if msg["role"] != "system"]
    last_user_msg = next(
        (m for m in messages[::-1] if m["role"] == "user"),
        None,
    )
    langfuse_context.update_current_observation(input=last_user_msg["content"])

    kwargs = {"tools": toolset, "system": bot.system_prompt}
    # metadata tracing
    langfuse_context.update_current_trace(
        session_id=r.session_id,
        metadata={"bot_id": r.bot_id} | kwargs,
    )
    yield "  \n"

    # Step 1: send initial message to the model
    response: AnthropicStream = chat_stream(messages, bot.chat_model, **kwargs)
    yield from anthropic_tools_stream(messages, response, bot, **kwargs)


@observe(capture_input=False, capture_output=False, as_type="generation")
def anthropic_tools_stream(
    messages: list[dict],
    response: AnthropicStream,
    bot: BotRequest,
    **kwargs: dict,
) -> Generator:
    tools_used = 0
    usage = {"input": 0, "output": 0}
    all_sources = []
    while tools_used < MAX_NUM_TOOLS:
        # Step 2: see if the model wants to call any functions
        current_tool_call = None
        current_text = None
        tool_call_id = None
        tool_msg = {"role": "assistant", "content": []}

        for chunk in response:
            if chunk.type == "content_block_start":
                if chunk.content_block.type == "tool_use":
                    current_tool_call = {
                        "name": chunk.content_block.name,
                        "input": "",
                    }
                    tool_call_id = chunk.content_block.id
                elif chunk.content_block.type == "text":
                    current_text = {"type": "text", "text": ""}
            elif chunk.type == "content_block_delta":
                if chunk.delta.type == "text_delta":
                    current_text["text"] += chunk.delta.text
                    yield chunk.delta.text
                elif chunk.delta.type == "input_json_delta" and current_tool_call:
                    current_tool_call["input"] += chunk.delta.partial_json
            elif chunk.type == "content_block_stop":
                if current_text:
                    tool_msg["content"].append(current_text)
                    current_text = None
                if current_tool_call:
                    # Step 3: call the function for the model
                    function_args = json.loads(current_tool_call["input"])
                    function_name = current_tool_call["name"]
                    yield f"  \nRunning {function_name} tool with the following arguments: {function_args}"

                    vdb_tool = find_vdb_tool(bot, function_name)
                    search_tool = find_search_tool(bot, function_name)
                    if vdb_tool:
                        tool_response, sources = run_vdb_tool(vdb_tool, function_args)
                    elif search_tool:
                        tool_response, sources = run_search_tool(search_tool, function_args)
                    else:
                        tool_response = "error: unable to identify tool"
                    # add sources from this tool call to the overall source list
                    if sources:
                        yield "Sources found: \n"
                        for i, src in enumerate(sources, start=len(all_sources) + 1):
                            yield f"{i}. {src} \n"
                        yield "\n\n"
                        all_sources += sources
                    # tool use message
                    current_tool_call["id"] = tool_call_id
                    current_tool_call["type"] = "tool_use"
                    current_tool_call["input"] = function_args
                    tool_msg["content"].append(current_tool_call)
                    messages.append(tool_msg)
                    # tool response message
                    tool_response_msg = {
                        "type": "tool_result",
                        "tool_use_id": tool_call_id,
                        "content": tool_response,
                    }
                    messages.append({"role": "user", "content": [tool_response_msg]})

                    tools_used += 1
                    current_tool_call = None
                    tool_msg = {"role": "assistant", "content": []}
                    break
            elif chunk.type == "message_delta" and \
            chunk.delta.stop_reason == "end_turn":
                usage["output"] += chunk.usage.output_tokens
                break
            elif chunk.type == "message_start":
                usage["input"] += chunk.message.usage.input_tokens
                usage["output"] += chunk.message.usage.output_tokens

        if tool_call_id:
            # append the source list as a system message
            source_list = "\n".join([f"{i}. {src}" for i, src in enumerate(all_sources, start=1)])
            messages.append({"role": "system", "content": "**Sources**:\n" + source_list})
            # Step 4: Send function results to the model and get a new response
            response = chat_stream(messages, bot.chat_model, **kwargs)
        else:
            usage["total"] = usage["input"] + usage["output"]
            langfuse_context.update_current_observation(
                model=bot.chat_model.model,
                usage=usage,
            )
            return<|MERGE_RESOLUTION|>--- conflicted
+++ resolved
@@ -100,7 +100,22 @@
             dict1[key] = dict2[key]
 
 
-def openai_tool_call(tool_call: ChatCompletionMessageToolCall, bot: BotRequest) -> dict:
+def openai_tool_call(tool_call: ChatCompletionMessageToolCall, bot: BotRequest) -> tuple[str, str, dict]:
+    """Call a tool for an OpenAI bot.
+
+    Parameters
+    ----------
+    tool_call : ChatCompletionMessageToolCall
+        the tool call object
+    bot : BotRequest
+        the bot calling the tool
+
+    Returns
+    -------
+    tuple[str, str, dict]
+        tool call id, tool response, formatted tool results
+
+    """
     function_name = tool_call.function.name
     function_args = json.loads(tool_call.function.arguments)
     logger.info("RUN TOOL: %s", function_name)
@@ -111,17 +126,17 @@
     # be sure to handle errors
     if vdb_tool:
         tool_response = run_vdb_tool(vdb_tool, function_args)
+        formatted_results = format_vdb_tool_results(tool_response, vdb_tool)
     elif search_tool:
         tool_response = run_search_tool(search_tool, function_args)
+        formatted_results = format_search_tool_results(
+            tool_response,
+            search_tool,
+        )
     else:
         tool_response = "error: unable to run tool"
-    # extend conversation with function response
-    return {
-        "tool_call_id": tool_call.id,
-        "role": "tool",
-        "name": function_name,
-        "content": tool_response,
-    }
+        formatted_results = []
+    return tool_call.id, str(tool_response), formatted_results
 
 
 @observe(capture_input=False)
@@ -215,73 +230,49 @@
         else:
             break
 
-<<<<<<< HEAD
-        for tool_call in tool_calls:
-            function_name = tool_call.function.name
-            function_args = json.loads(tool_call.function.arguments)
-            vdb_tool = find_vdb_tool(bot, function_name)
-            search_tool = find_search_tool(bot, function_name)
-            # Step 3: call the function
-            # Note: the JSON response may not always be valid;
-            # be sure to handle errors
-            yield json.dumps({
-                "type": "tool_call",
-                "index": tools_used,
-                "name": function_name,
-                "args": tool_call.function.arguments,
-            }) + "\n"
-            if vdb_tool:
-                tool_response = run_vdb_tool(vdb_tool, function_args)
-                formatted_results = format_vdb_tool_results(tool_response, vdb_tool)
-            elif search_tool:
-                tool_response = run_search_tool(search_tool, function_args)
-                formatted_results = format_search_tool_results(
-                    tool_response,
-                    search_tool,
-                )
-            else:
-                tool_response = "error: unable to run tool"
-                formatted_results = []
-
-            yield json.dumps({
-                "type": "tool_result",
-                "index": tools_used,
-                "name": function_name,
-                "results": formatted_results,
-            }) + "\n"
-            all_sources += [res["id"] for res in formatted_results]
-            # Step 4: send the info for each function call and function response to
-            # the model
-            messages.append({
-                "tool_call_id": tool_call.id,
-                "role": "tool",
-                "name": function_name,
-                "content": str(tool_response),
-            })  # extend conversation with function response
-            tools_used += 1
+        with ThreadPoolExecutor() as executor:
+            futures = []
+            # map tool ids to tool counter for this iteration
+            tool_count = 1
+            tool_ids_indices = {}
+            for tool_call in tool_calls:
+                ctx = copy_context()
+                function_name = tool_call.function.name
+                yield json.dumps({
+                    "type": "tool_call",
+                    "index": tool_count,
+                    "name": function_name,
+                    "args": tool_call.function.arguments,
+                }) + "\n"
+                tool_ids_indices[tool_call.id] = tool_count
+                tool_count += 1
+                def task(tc=tool_call, context=ctx):  # noqa: ANN001, ANN202
+                    return context.run(openai_tool_call, tc, bot)
+                futures.append(executor.submit(task))
+            for future in as_completed(futures):
+                tool_call_id, tool_response, formatted_results = future.result()
+                yield json.dumps({
+                    "type": "tool_result",
+                    "index": tool_ids_indices[tool_call_id],
+                    "name": function_name,
+                    "results": formatted_results,
+                }) + "\n"
+                all_sources += [res["id"] for res in formatted_results]
+                # extend conversation with function response
+                messages.append({
+                    "tool_call_id": tool_call_id,
+                    "role": "tool",
+                    "name": function_name,
+                    "content": tool_response,
+                })
+                tools_used += 1
+
         # remove duplicate sources while maintaining original order
         srcset = set()
         all_sources = [src for src in all_sources if not (src in srcset or srcset.add(src))]
         source_list = "\n".join([f"{i}. {src}" for i, src in enumerate(all_sources, start=1)])
         # append the source list as a system message
         messages.append({"role": "system", "content": "**Sources**:\n" + source_list})
-=======
-        with ThreadPoolExecutor() as executor:
-            futures = []
-            for tool_call in tool_calls:
-                ctx = copy_context()
-                function_name = tool_call.function.name
-                function_args = json.loads(tool_call.function.arguments)
-                yield f"  \nRunning {function_name} tool with the following arguments: {function_args}  \n"
-                def task(tc=tool_call, context=ctx):  # noqa: ANN001, ANN202
-                    return context.run(openai_tool_call, tc, bot)
-                futures.append(executor.submit(task))
-            for future in as_completed(futures):
-                result = future.result()
-                messages.append(result)
-                tools_used += 1
-
->>>>>>> d1473a3b
         # get a new response from the model where it can see the function response
         response = chat_stream(messages, bot.chat_model, **kwargs)
     # add usage to tracing after all tools are called
@@ -365,45 +356,8 @@
         return response_message.content
 
     tools_used = 0
-    all_sources = []
     while tool_calls and tools_used < MAX_NUM_TOOLS:
         messages.append(response_message.model_dump())
-<<<<<<< HEAD
-        # TODO: run tool calls in parallel
-        for tool_call in tool_calls:
-            print("RUN TOOL")
-            function_name = tool_call.function.name
-            function_args = json.loads(tool_call.function.arguments)
-            vdb_tool = find_vdb_tool(bot, function_name)
-            search_tool = find_search_tool(bot, function_name)
-            # Step 3: call the function
-            # Note: the JSON response may not always be valid;
-            # be sure to handle errors
-            if vdb_tool:
-                tool_response, sources = run_vdb_tool(vdb_tool, function_args)
-            elif search_tool:
-                tool_response, sources = run_search_tool(search_tool, function_args)
-            else:
-                tool_response = "error: unable to run tool"
-            # add sources from this tool call to the overall source list
-            if sources:
-                # yield "Sources found: \n"
-                # for i, src in enumerate(sources, start=len(all_sources) + 1):
-                #     yield f"{i}. {src} \n"
-                # yield "\n\n"
-                all_sources += sources
-            # extend conversation with function response
-            messages.append({
-                "tool_call_id": tool_call.id,
-                "role": "tool",
-                "name": function_name,
-                "content": str(tool_response),
-            })
-            tools_used += 1
-        # append the source list as a system message
-        source_list = "\n".join([f"{i}. {src}" for i, src in enumerate(all_sources, start=1)])
-        messages.append({"role": "system", "content": "**Sources**:\n" + source_list})
-=======
         with ThreadPoolExecutor() as executor:
             futures = []
             for tool_call in tool_calls:
@@ -415,7 +369,6 @@
                 result = future.result()
                 messages.append(result)
                 tools_used += 1
->>>>>>> d1473a3b
         # Step 4: send the function responses to the model
         response: ChatCompletion = chat(messages, bot.chat_model, **kwargs)
         # get a new response from the model where it can see the function response
