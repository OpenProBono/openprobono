--- conflicted
+++ resolved
@@ -250,19 +250,9 @@
     if session_data_toolset:
         bot.vdb_tools.append(session_data_toolset)
 
-<<<<<<< HEAD
-    toolset = search_toolset_creator(bot) + vdb_toolset_creator(bot)
+    toolset = search_toolset_creator(bot, r.bot_id) + vdb_toolset_creator(bot)
     kwargs = {"tools": toolset}
     messages = r.history
-=======
-    toolset = search_toolset_creator(bot, r.bot_id) + vdb_toolset_creator(bot)
-
-    kwargs = {
-        "tools": toolset,
-        "tool_choice": "auto",  # auto is default, but we'll be explicit
-        "temperature": 0,
-    }
->>>>>>> 4b030439
 
     # tracing
     last_user_msg = next(
@@ -360,12 +350,8 @@
     if session_data_toolset:
         bot.vdb_tools.append(session_data_toolset)
 
-<<<<<<< HEAD
-    toolset = search_toolset_creator(bot) + vdb_toolset_creator(bot)
+    toolset = search_toolset_creator(bot, r.bot_id) + vdb_toolset_creator(bot)
     kwargs = {"tools": toolset, "system": bot.system_prompt}
-=======
-    toolset = search_toolset_creator(bot, r.bot_id) + vdb_toolset_creator(bot)
->>>>>>> 4b030439
 
     # The Messages API accepts a top-level `system` parameter,
     # not "system" as an input message role
