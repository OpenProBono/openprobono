--- conflicted
+++ resolved
@@ -8,15 +8,10 @@
 from openai import OpenAI
 from openai.types.chat import ChatCompletion, ChatCompletionMessageToolCall
 
-<<<<<<< HEAD
 from app.chat_models import chat, chat_history
-from app.models import BotRequest, ChatRequest
 from app.moderation import moderate
-=======
-from app import chat_models
 from app.milvusdb import check_session_data
 from app.models import BotRequest, ChatRequest, VDBTool
->>>>>>> 43cdf1fa
 from app.prompts import (
     MAX_NUM_TOOLS,
     MULTIPLE_TOOLS_PROMPT,
@@ -94,36 +89,8 @@
 
     """
     if r.history[-1]["content"].strip() == "":
-<<<<<<< HEAD
-        return "Hi, how can I assist you today?"
-    if moderate(r.history[-1]["content"].strip()):
-        return (
-            "I'm sorry, I can't help you with that. "
-            "Please modify your message and try again."
-        )
-
-    client = OpenAI()
-    messages = r.history
-    messages.append({"role": "system", "content": bot.system_prompt})
-    toolset = search_toolset_creator(bot) + vdb_toolset_creator(bot)
-    kwargs = {
-        "client": client,
-        "tools": toolset,
-        "tool_choice": "auto",  # auto is default, but we'll be explicit
-        "temperature": 0,
-        "stream": True,
-    }
-
-    # response is a ChatCompletion object
-    response: ChatCompletion = chat(messages, bot.chat_model, **kwargs)
-    tool_calls, current_dict = yield from stream_openai_response(response)
-    # Step 2: check if the model wanted to call a function
-    if tool_calls:
-        messages.append(current_dict)
-        yield from openai_tools_stream(messages, tool_calls, bot, **kwargs)
-=======
         yield "Hi, how can I assist you today?"
-    elif chat_models.moderate(r.history[-1]["content"].strip()):
+    elif moderate(r.history[-1]["content"].strip()):
         yield (
             "I'm sorry, I can't help you with that. "
             "Please modify your message and try again."
@@ -144,14 +111,13 @@
         }
 
         # response is a ChatCompletion object
-        response: ChatCompletion = chat_models.chat(messages, bot.chat_model, **kwargs)
+        response: ChatCompletion = chat(messages, bot.chat_model, **kwargs)
         tool_calls, current_dict = yield from stream_openai_response(response)
         # Step 2: check if the model wanted to call a function
         if tool_calls:
             messages.append(current_dict)
             yield "\n"
             yield from openai_tools_stream(messages, tool_calls, bot, **kwargs)
->>>>>>> 43cdf1fa
 
 def openai_tools_stream(
     messages: list[dict],
